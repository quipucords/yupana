{
    "_meta": {
        "hash": {
            "sha256": "e79dc5475a2bdab59140fd1cb485bed07285de286ce01d51fc2fb00db3aaddeb"
        },
        "pipfile-spec": 6,
        "requires": {
            "python_version": "3.6"
        },
        "sources": [
            {
                "name": "pypi",
                "url": "https://pypi.python.org/simple",
                "verify_ssl": true
            }
        ]
    },
    "default": {
        "aiokafka": {
            "hashes": [
                "sha256:b11e2284b09cdc59f78b830b5b0344707a673d36a7eb3b7824e537773df30ab4"
            ],
            "index": "pypi",
            "version": "==0.5.2"
        },
        "boto3": {
            "hashes": [
                "sha256:41cb779ff393a9a0a3e9dccce7689ec10c383c18deb5c69059181db8c0ccecc3",
                "sha256:b21d781a7fb0bfa50771362c3495e30dc3cddd7e91d65c21bcb9fe37acf36b1e"
            ],
            "version": "==1.12.11"
        },
        "botocore": {
            "hashes": [
<<<<<<< HEAD
                "sha256:35d553b8975a3810010fabb885e42d1bbc97bdae52c873f7640a2dd87772c455",
                "sha256:87a53301ee9e32e776d2d805c121753091fbddc3457dfdb8d6bdf7dbd945295a"
            ],
            "version": "==1.15.11"
=======
                "sha256:765a5c637ff792239727c327b221ed5a4d851e9f176ce8b8b9eca536425c74d4",
                "sha256:adb4cb188cd0866e7337f9a049fc68db042b0340fd496d40bca349c8dbfc6a2d"
            ],
            "version": "==1.13.50"
>>>>>>> a089393f
        },
        "certifi": {
            "hashes": [
                "sha256:017c25db2a153ce562900032d5bc68e9f191e44e9a0f762f373977de9df1fbb3",
                "sha256:25b64c7da4cd7479594d035c08c2d809eb4aab3a26e5a990ea98cc450c320f1f"
            ],
            "version": "==2019.11.28"
        },
        "chardet": {
            "hashes": [
                "sha256:84ab92ed1c4d4f16916e05906b6b75a6c0fb5db821cc65e70cbd64a3e2a5eaae",
                "sha256:fc323ffcaeaed0e0a02bf4d117757b98aed530d9ed4531e3e15460124c106691"
            ],
            "version": "==3.0.4"
        },
        "django": {
            "hashes": [
<<<<<<< HEAD
                "sha256:2f1ba1db8648484dd5c238fb62504777b7ad090c81c5f1fd8d5eb5ec21b5f283",
                "sha256:c91c91a7ad6ef67a874a4f76f58ba534f9208412692a840e1d125eb5c279cb0a"
            ],
            "version": "==3.0.3"
=======
                "sha256:65e2387e6bde531d3bb803244a2b74e0253550a9612c64a60c8c5be267b30f50",
                "sha256:b51c9c548d5c3b3ccbb133d0bebc992e8ec3f14899bce8936e6fdda6b23a1881"
            ],
            "index": "pypi",
            "version": "==2.2.11"
>>>>>>> a089393f
        },
        "django-environ": {
            "hashes": [
                "sha256:6c9d87660142608f63ec7d5ce5564c49b603ea8ff25da595fd6098f6dc82afde",
                "sha256:c57b3c11ec1f319d9474e3e5a79134f40174b17c7cc024bbb2fad84646b120c4"
            ],
            "index": "pypi",
            "version": "==0.4.5"
        },
        "django-prometheus": {
            "hashes": [
                "sha256:4c30aa8eb944fcf3cf10e20dfabbbe11ad5a84fce62abb3658feffa4e2ac2b97",
                "sha256:8f25e86a3c310f40cf32cfa1b56a2b6df9cb2521e4cb794844958697d98fb3d1"
            ],
            "version": "==2.0.0"
        },
        "djangorestframework": {
            "hashes": [
                "sha256:05809fc66e1c997fd9a32ea5730d9f4ba28b109b9da71fccfa5ff241201fd0a4",
                "sha256:e782087823c47a26826ee5b6fa0c542968219263fb3976ec3c31edab23a4001f"
            ],
            "version": "==3.11.0"
        },
        "docutils": {
            "hashes": [
                "sha256:0c5b78adfbf7762415433f5515cd5c9e762339e23369dbe8000d84a4bf4ab3af",
                "sha256:c2de3a60e9e7d07be26b7f2b00ca0309c207e06c100f9cc2a94931fc75a478fc"
            ],
            "version": "==0.16"
        },
        "gunicorn": {
            "hashes": [
                "sha256:1904bb2b8a43658807108d59c3f3d56c2b6121a701161de0ddf9ad140073c626",
                "sha256:cd4a810dd51bf497552cf3f863b575dabd73d6ad6a91075b65936b151cbf4f9c"
            ],
            "index": "pypi",
            "version": "==20.0.4"
        },
        "idna": {
            "hashes": [
                "sha256:7588d1c14ae4c77d74036e8c22ff447b26d0fde8f007354fd48a7814db15b7cb",
                "sha256:a068a21ceac8a4d63dbfd964670474107f541babbd2250d61922f029858365fa"
            ],
            "version": "==2.9"
        },
        "jmespath": {
            "hashes": [
                "sha256:695cb76fa78a10663425d5b73ddc5714eb711157e52704d69be03b1a02ba4fec",
                "sha256:cca55c8d153173e21baa59983015ad0daf603f9cb799904ff057bfb8ff8dc2d9"
            ],
            "version": "==0.9.5"
        },
        "kafka-python": {
            "hashes": [
                "sha256:513431184ecd08e706ca53421ff23e269fc052374084b45b49640419564dd704",
                "sha256:e59ad42dec8c7d54e3fbba0c1f8b54c44d92a3392d88242962d0c29803f2f6f8"
            ],
            "version": "==2.0.1"
        },
        "prometheus-client": {
            "hashes": [
                "sha256:71cd24a2b3eb335cb800c7159f423df1bd4dcd5171b234be15e3f31ec9f622da"
            ],
            "index": "pypi",
            "version": "==0.7.1"
        },
        "psycopg2-binary": {
            "hashes": [
                "sha256:040234f8a4a8dfd692662a8308d78f63f31a97e1c42d2480e5e6810c48966a29",
                "sha256:086f7e89ec85a6704db51f68f0dcae432eff9300809723a6e8782c41c2f48e03",
                "sha256:18ca813fdb17bc1db73fe61b196b05dd1ca2165b884dd5ec5568877cabf9b039",
                "sha256:19dc39616850342a2a6db70559af55b22955f86667b5f652f40c0e99253d9881",
                "sha256:2166e770cb98f02ed5ee2b0b569d40db26788e0bf2ec3ae1a0d864ea6f1d8309",
                "sha256:3a2522b1d9178575acee4adf8fd9f979f9c0449b00b4164bb63c3475ea6528ed",
                "sha256:3aa773580f85a28ffdf6f862e59cb5a3cc7ef6885121f2de3fca8d6ada4dbf3b",
                "sha256:3b5deaa3ee7180585a296af33e14c9b18c218d148e735c7accf78130765a47e3",
                "sha256:407af6d7e46593415f216c7f56ba087a9a42bd6dc2ecb86028760aa45b802bd7",
                "sha256:4c3c09fb674401f630626310bcaf6cd6285daf0d5e4c26d6e55ca26a2734e39b",
                "sha256:4c6717962247445b4f9e21c962ea61d2e884fc17df5ddf5e35863b016f8a1f03",
                "sha256:50446fae5681fc99f87e505d4e77c9407e683ab60c555ec302f9ac9bffa61103",
                "sha256:5057669b6a66aa9ca118a2a860159f0ee3acf837eda937bdd2a64f3431361a2d",
                "sha256:5dd90c5438b4f935c9d01fcbad3620253da89d19c1f5fca9158646407ed7df35",
                "sha256:659c815b5b8e2a55193ede2795c1e2349b8011497310bb936da7d4745652823b",
                "sha256:69b13fdf12878b10dc6003acc8d0abf3ad93e79813fd5f3812497c1c9fb9be49",
                "sha256:7a1cb80e35e1ccea3e11a48afe65d38744a0e0bde88795cc56a4d05b6e4f9d70",
                "sha256:7e6e3c52e6732c219c07bd97fff6c088f8df4dae3b79752ee3a817e6f32e177e",
                "sha256:7f42a8490c4fe854325504ce7a6e4796b207960dabb2cbafe3c3959cb00d1d7e",
                "sha256:84156313f258eafff716b2961644a4483a9be44a5d43551d554844d15d4d224e",
                "sha256:8578d6b8192e4c805e85f187bc530d0f52ba86c39172e61cd51f68fddd648103",
                "sha256:890167d5091279a27e2505ff0e1fb273f8c48c41d35c5b92adbf4af80e6b2ed6",
                "sha256:98e10634792ac0e9e7a92a76b4991b44c2325d3e7798270a808407355e7bb0a1",
                "sha256:9aadff9032e967865f9778485571e93908d27dab21d0fdfdec0ca779bb6f8ad9",
                "sha256:9f24f383a298a0c0f9b3113b982e21751a8ecde6615494a3f1470eb4a9d70e9e",
                "sha256:a73021b44813b5c84eda4a3af5826dd72356a900bac9bd9dd1f0f81ee1c22c2f",
                "sha256:afd96845e12638d2c44d213d4810a08f4dc4a563f9a98204b7428e567014b1cd",
                "sha256:b73ddf033d8cd4cc9dfed6324b1ad2a89ba52c410ef6877998422fcb9c23e3a8",
                "sha256:b8f490f5fad1767a1331df1259763b3bad7d7af12a75b950c2843ba319b2415f",
                "sha256:dbc5cd56fff1a6152ca59445178652756f4e509f672e49ccdf3d79c1043113a4",
                "sha256:eac8a3499754790187bb00574ab980df13e754777d346f85e0ff6df929bcd964",
                "sha256:eaed1c65f461a959284649e37b5051224f4db6ebdc84e40b5e65f2986f101a08"
            ],
            "index": "pypi",
            "version": "==2.8.4"
        },
        "python-dateutil": {
            "hashes": [
                "sha256:73ebfe9dbf22e832286dafa60473e4cd239f8592f699aa5adaf10050e6e1823c",
                "sha256:75bb3f31ea686f1197762692a9ee6a7550b59fc6ca3a1f4b5d7e32fb98e2da2a"
            ],
<<<<<<< HEAD
=======
            "markers": "python_version >= '2.7'",
>>>>>>> a089393f
            "version": "==2.8.1"
        },
        "pytz": {
            "hashes": [
                "sha256:1c557d7d0e871de1f5ccd5833f60fb2550652da6be2693c1e02300743d21500d",
                "sha256:b02c06db6cf09c12dd25137e563b31700d3b80fcc4ad23abb7a315f2789819be"
            ],
            "version": "==2019.3"
        },
        "requests": {
            "hashes": [
                "sha256:43999036bfa82904b6af1d99e4882b560e5e2c68e5c4b0aa03b655f3d7d73fee",
                "sha256:b3f43d496c6daba4493e7c431722aeb7dbc6288f52a6e04e7b6023b0247817e6"
            ],
            "version": "==2.23.0"
        },
        "s3transfer": {
            "hashes": [
                "sha256:2482b4259524933a022d59da830f51bd746db62f047d6eb213f2f8855dcb8a13",
                "sha256:921a37e2aefc64145e7b73d50c71bb4f26f46e4c9f414dc648c6245ff92cf7db"
            ],
            "version": "==0.3.3"
        },
        "six": {
            "hashes": [
                "sha256:236bdbdce46e6e6a3d61a337c0f8b763ca1e8717c03b369e87a7ec7ce1319c0a",
                "sha256:8f3cd2e254d8f793e7f3d6d9df77b92252b52637291d0f0da013c76ea2724b6c"
            ],
            "version": "==1.14.0"
        },
        "sqlparse": {
            "hashes": [
                "sha256:022fb9c87b524d1f7862b3037e541f68597a730a8843245c349fc93e1643dc4e",
                "sha256:e162203737712307dfe78860cc56c8da8a852ab2ee33750e33aeadf38d12c548"
            ],
            "version": "==0.3.1"
        },
        "urllib3": {
            "hashes": [
                "sha256:2f3db8b19923a873b3e5256dc9c2dedfa883e33d87c690d9c7913e1f40673cdc",
                "sha256:87716c2d2a7121198ebcb7ce7cccf6ce5e9ba539041cfbaeecfb641dc0bf6acc"
            ],
<<<<<<< HEAD
=======
            "markers": "python_version >= '3.4'",
>>>>>>> a089393f
            "version": "==1.25.8"
        },
        "watchtower": {
            "hashes": [
                "sha256:715e2480633490719280a89bfec60fb383510fe577644418ccb6b980e55f9826",
                "sha256:82eee8350999825c84bbfc305406a483304d4a6c848a53ec84b151e95364f8d2"
            ],
            "index": "pypi",
            "version": "==0.7.3"
        },
        "whitenoise": {
            "hashes": [
                "sha256:0f9137f74bd95fa54329ace88d8dc695fbe895369a632e35f7a136e003e41d73",
                "sha256:62556265ec1011bd87113fb81b7516f52688887b7a010ee899ff1fd18fd22700"
            ],
            "version": "==5.0.1"
        }
    },
    "develop": {
        "alabaster": {
            "hashes": [
                "sha256:446438bdcca0e05bd45ea2de1668c1d9b032e1a9154c2c259092d77031ddd359",
                "sha256:a661d72d58e6ea8a57f7a86e37d86716863ee5e92788398526d58b26a4e4dc02"
            ],
            "version": "==0.7.12"
        },
        "appdirs": {
            "hashes": [
                "sha256:9e5896d1372858f8dd3344faf4e5014d21849c756c8d5701f78f8a103b372d92",
                "sha256:d8b24664561d0d34ddfaec54636d502d7cea6e29c3eaf68f3df6180863e2166e"
            ],
            "version": "==1.4.3"
        },
        "argh": {
            "hashes": [
                "sha256:a9b3aaa1904eeb78e32394cd46c6f37ac0fb4af6dc488daa58971bdc7d7fcaf3",
                "sha256:e9535b8c84dc9571a48999094fda7f33e63c3f1b74f3e5f3ac0105a58405bb65"
            ],
            "version": "==0.26.2"
        },
        "astroid": {
            "hashes": [
                "sha256:71ea07f44df9568a75d0f354c49143a4575d90645e9fead6dfb52c26a85ed13a",
                "sha256:840947ebfa8b58f318d42301cf8c0a20fd794a33b61cc4638e28e9e61ba32f42"
            ],
            "version": "==2.3.3"
        },
        "asynctest": {
            "hashes": [
                "sha256:5da6118a7e6d6b54d83a8f7197769d046922a44d2a99c21382f0a6e4fadae676",
                "sha256:c27862842d15d83e6a34eb0b2866c323880eb3a75e4485b079ea11748fd77fac"
            ],
            "index": "pypi",
            "version": "==0.13.0"
        },
        "autopep8": {
            "hashes": [
                "sha256:0f592a0447acea0c2b0a9602be1e4e3d86db52badd2e3c84f0193bfd89fd3a43"
            ],
            "version": "==1.5"
        },
        "babel": {
            "hashes": [
                "sha256:1aac2ae2d0d8ea368fa90906567f5c08463d98ade155c0c4bfedd6a0f7160e38",
                "sha256:d670ea0b10f8b723672d3a6abeb87b565b244da220d76b4dba1b66269ec152d4"
            ],
            "version": "==2.8.0"
        },
        "certifi": {
            "hashes": [
                "sha256:017c25db2a153ce562900032d5bc68e9f191e44e9a0f762f373977de9df1fbb3",
                "sha256:25b64c7da4cd7479594d035c08c2d809eb4aab3a26e5a990ea98cc450c320f1f"
            ],
            "version": "==2019.11.28"
        },
        "chardet": {
            "hashes": [
                "sha256:84ab92ed1c4d4f16916e05906b6b75a6c0fb5db821cc65e70cbd64a3e2a5eaae",
                "sha256:fc323ffcaeaed0e0a02bf4d117757b98aed530d9ed4531e3e15460124c106691"
            ],
            "version": "==3.0.4"
        },
        "codecov": {
            "hashes": [
                "sha256:38b32934e759a29313382287f59986f25613708f60760c88d31e956399bbeffe",
                "sha256:4cf93c30cc1ddb6d7414fce0a45816889499c3febc8bbbc24f1cd1936a804087"
            ],
            "version": "==2.0.16"
        },
        "coverage": {
            "hashes": [
                "sha256:15cf13a6896048d6d947bf7d222f36e4809ab926894beb748fc9caa14605d9c3",
                "sha256:1daa3eceed220f9fdb80d5ff950dd95112cd27f70d004c7918ca6dfc6c47054c",
                "sha256:1e44a022500d944d42f94df76727ba3fc0a5c0b672c358b61067abb88caee7a0",
                "sha256:25dbf1110d70bab68a74b4b9d74f30e99b177cde3388e07cc7272f2168bd1477",
                "sha256:3230d1003eec018ad4a472d254991e34241e0bbd513e97a29727c7c2f637bd2a",
                "sha256:3dbb72eaeea5763676a1a1efd9b427a048c97c39ed92e13336e726117d0b72bf",
                "sha256:5012d3b8d5a500834783689a5d2292fe06ec75dc86ee1ccdad04b6f5bf231691",
                "sha256:51bc7710b13a2ae0c726f69756cf7ffd4362f4ac36546e243136187cfcc8aa73",
                "sha256:527b4f316e6bf7755082a783726da20671a0cc388b786a64417780b90565b987",
                "sha256:722e4557c8039aad9592c6a4213db75da08c2cd9945320220634f637251c3894",
                "sha256:76e2057e8ffba5472fd28a3a010431fd9e928885ff480cb278877c6e9943cc2e",
                "sha256:77afca04240c40450c331fa796b3eab6f1e15c5ecf8bf2b8bee9706cd5452fef",
                "sha256:7afad9835e7a651d3551eab18cbc0fdb888f0a6136169fbef0662d9cdc9987cf",
                "sha256:9bea19ac2f08672636350f203db89382121c9c2ade85d945953ef3c8cf9d2a68",
                "sha256:a8b8ac7876bc3598e43e2603f772d2353d9931709345ad6c1149009fd1bc81b8",
                "sha256:b0840b45187699affd4c6588286d429cd79a99d509fe3de0f209594669bb0954",
                "sha256:b26aaf69713e5674efbde4d728fb7124e429c9466aeaf5f4a7e9e699b12c9fe2",
                "sha256:b63dd43f455ba878e5e9f80ba4f748c0a2156dde6e0e6e690310e24d6e8caf40",
                "sha256:be18f4ae5a9e46edae3f329de2191747966a34a3d93046dbdf897319923923bc",
                "sha256:c312e57847db2526bc92b9bfa78266bfbaabac3fdcd751df4d062cd4c23e46dc",
                "sha256:c60097190fe9dc2b329a0eb03393e2e0829156a589bd732e70794c0dd804258e",
                "sha256:c62a2143e1313944bf4a5ab34fd3b4be15367a02e9478b0ce800cb510e3bbb9d",
                "sha256:cc1109f54a14d940b8512ee9f1c3975c181bbb200306c6d8b87d93376538782f",
                "sha256:cd60f507c125ac0ad83f05803063bed27e50fa903b9c2cfee3f8a6867ca600fc",
                "sha256:d513cc3db248e566e07a0da99c230aca3556d9b09ed02f420664e2da97eac301",
                "sha256:d649dc0bcace6fcdb446ae02b98798a856593b19b637c1b9af8edadf2b150bea",
                "sha256:d7008a6796095a79544f4da1ee49418901961c97ca9e9d44904205ff7d6aa8cb",
                "sha256:da93027835164b8223e8e5af2cf902a4c80ed93cb0909417234f4a9df3bcd9af",
                "sha256:e69215621707119c6baf99bda014a45b999d37602cb7043d943c76a59b05bf52",
                "sha256:ea9525e0fef2de9208250d6c5aeeee0138921057cd67fcef90fbed49c4d62d37",
                "sha256:fca1669d464f0c9831fd10be2eef6b86f5ebd76c724d1e0706ebdff86bb4adf0"
            ],
            "version": "==5.0.3"
        },
        "distlib": {
            "hashes": [
                "sha256:2e166e231a26b36d6dfe35a48c4464346620f8645ed0ace01ee31822b288de21"
            ],
            "version": "==0.3.0"
        },
        "docutils": {
            "hashes": [
                "sha256:0c5b78adfbf7762415433f5515cd5c9e762339e23369dbe8000d84a4bf4ab3af",
                "sha256:c2de3a60e9e7d07be26b7f2b00ca0309c207e06c100f9cc2a94931fc75a478fc"
            ],
            "version": "==0.16"
        },
        "entrypoints": {
            "hashes": [
                "sha256:589f874b313739ad35be6e0cd7efde2a4e9b6fea91edcc34e58ecbb8dbe56d19",
                "sha256:c70dd71abe5a8c85e55e12c19bd91ccfeec11a6e99044204511f9ed547d48451"
            ],
            "version": "==0.3"
        },
        "filelock": {
            "hashes": [
                "sha256:18d82244ee114f543149c66a6e0c14e9c4f8a1044b5cdaadd0f82159d6a6ff59",
                "sha256:929b7d63ec5b7d6b71b0fa5ac14e030b3f70b75747cef1b10da9b879fef15836"
            ],
            "version": "==3.0.12"
        },
        "flake8": {
            "hashes": [
                "sha256:45681a117ecc81e870cbf1262835ae4af5e7a8b08e40b944a8a6e6b895914cfb",
                "sha256:49356e766643ad15072a789a20915d3c91dc89fd313ccd71802303fd67e4deca"
            ],
            "index": "pypi",
            "version": "==3.7.9"
        },
        "idna": {
            "hashes": [
                "sha256:7588d1c14ae4c77d74036e8c22ff447b26d0fde8f007354fd48a7814db15b7cb",
                "sha256:a068a21ceac8a4d63dbfd964670474107f541babbd2250d61922f029858365fa"
            ],
            "version": "==2.9"
        },
        "imagesize": {
            "hashes": [
                "sha256:6965f19a6a2039c7d48bca7dba2473069ff854c36ae6f19d2cde309d998228a1",
                "sha256:b1f6b5a4eab1f73479a50fb79fcf729514a900c341d8503d62a62dbc4127a2b1"
            ],
            "version": "==1.2.0"
        },
        "importlib-metadata": {
            "hashes": [
                "sha256:06f5b3a99029c7134207dd882428a66992a9de2bef7c2b699b5641f9886c3302",
                "sha256:b97607a1a18a5100839aec1dc26a1ea17ee0d93b20b0f008d80a5a050afb200b"
            ],
<<<<<<< HEAD
            "version": "==1.5.0"
=======
            "markers": "python_version < '3.8'",
            "version": "==1.5.0"
        },
        "importlib-resources": {
            "hashes": [
                "sha256:1dff36d42d94bd523eeb847c25c7dd327cb56686d74a26dfcc8d67c504922d59",
                "sha256:7f0e1b2b5f3981e39c52da0f99b2955353c5a139c314994d1126c2551ace9bdf"
            ],
            "markers": "python_version < '3.7'",
            "version": "==1.3.1"
>>>>>>> a089393f
        },
        "isort": {
            "hashes": [
                "sha256:54da7e92468955c4fceacd0c86bd0ec997b0e1ee80d97f67c35a78b719dccab1",
                "sha256:6e811fcb295968434526407adb8796944f1988c5b65e8139058f2014cbe100fd"
            ],
            "version": "==4.3.21"
        },
        "jinja2": {
            "hashes": [
                "sha256:93187ffbc7808079673ef52771baa950426fd664d3aad1d0fa3e95644360e250",
                "sha256:b0eaf100007721b5c16c1fc1eecb87409464edc10469ddc9a22a27a99123be49"
            ],
            "version": "==2.11.1"
        },
        "lazy-object-proxy": {
            "hashes": [
                "sha256:0c4b206227a8097f05c4dbdd323c50edf81f15db3b8dc064d08c62d37e1a504d",
                "sha256:194d092e6f246b906e8f70884e620e459fc54db3259e60cf69a4d66c3fda3449",
                "sha256:1be7e4c9f96948003609aa6c974ae59830a6baecc5376c25c92d7d697e684c08",
                "sha256:4677f594e474c91da97f489fea5b7daa17b5517190899cf213697e48d3902f5a",
                "sha256:48dab84ebd4831077b150572aec802f303117c8cc5c871e182447281ebf3ac50",
                "sha256:5541cada25cd173702dbd99f8e22434105456314462326f06dba3e180f203dfd",
                "sha256:59f79fef100b09564bc2df42ea2d8d21a64fdcda64979c0fa3db7bdaabaf6239",
                "sha256:8d859b89baf8ef7f8bc6b00aa20316483d67f0b1cbf422f5b4dc56701c8f2ffb",
                "sha256:9254f4358b9b541e3441b007a0ea0764b9d056afdeafc1a5569eee1cc6c1b9ea",
                "sha256:9651375199045a358eb6741df3e02a651e0330be090b3bc79f6d0de31a80ec3e",
                "sha256:97bb5884f6f1cdce0099f86b907aa41c970c3c672ac8b9c8352789e103cf3156",
                "sha256:9b15f3f4c0f35727d3a0fba4b770b3c4ebbb1fa907dbcc046a1d2799f3edd142",
                "sha256:a2238e9d1bb71a56cd710611a1614d1194dc10a175c1e08d75e1a7bcc250d442",
                "sha256:a6ae12d08c0bf9909ce12385803a543bfe99b95fe01e752536a60af2b7797c62",
                "sha256:ca0a928a3ddbc5725be2dd1cf895ec0a254798915fb3a36af0964a0a4149e3db",
                "sha256:cb2c7c57005a6804ab66f106ceb8482da55f5314b7fcb06551db1edae4ad1531",
                "sha256:d74bb8693bf9cf75ac3b47a54d716bbb1a92648d5f781fc799347cfc95952383",
                "sha256:d945239a5639b3ff35b70a88c5f2f491913eb94871780ebfabb2568bd58afc5a",
                "sha256:eba7011090323c1dadf18b3b689845fd96a61ba0a1dfbd7f24b921398affc357",
                "sha256:efa1909120ce98bbb3777e8b6f92237f5d5c8ea6758efea36a473e1d38f7d3e4",
                "sha256:f3900e8a5de27447acbf900b4750b0ddfd7ec1ea7fbaf11dfa911141bc522af0"
            ],
            "version": "==1.4.3"
        },
        "livereload": {
            "hashes": [
                "sha256:78d55f2c268a8823ba499305dcac64e28ddeb9a92571e12d543cd304faf5817b",
                "sha256:89254f78d7529d7ea0a3417d224c34287ebfe266b05e67e51facaf82c27f0f66"
            ],
            "version": "==2.6.1"
        },
        "markupsafe": {
            "hashes": [
                "sha256:00bc623926325b26bb9605ae9eae8a215691f33cae5df11ca5424f06f2d1f473",
                "sha256:09027a7803a62ca78792ad89403b1b7a73a01c8cb65909cd876f7fcebd79b161",
                "sha256:09c4b7f37d6c648cb13f9230d847adf22f8171b1ccc4d5682398e77f40309235",
                "sha256:1027c282dad077d0bae18be6794e6b6b8c91d58ed8a8d89a89d59693b9131db5",
                "sha256:13d3144e1e340870b25e7b10b98d779608c02016d5184cfb9927a9f10c689f42",
                "sha256:24982cc2533820871eba85ba648cd53d8623687ff11cbb805be4ff7b4c971aff",
                "sha256:29872e92839765e546828bb7754a68c418d927cd064fd4708fab9fe9c8bb116b",
                "sha256:43a55c2930bbc139570ac2452adf3d70cdbb3cfe5912c71cdce1c2c6bbd9c5d1",
                "sha256:46c99d2de99945ec5cb54f23c8cd5689f6d7177305ebff350a58ce5f8de1669e",
                "sha256:500d4957e52ddc3351cabf489e79c91c17f6e0899158447047588650b5e69183",
                "sha256:535f6fc4d397c1563d08b88e485c3496cf5784e927af890fb3c3aac7f933ec66",
                "sha256:596510de112c685489095da617b5bcbbac7dd6384aeebeda4df6025d0256a81b",
                "sha256:62fe6c95e3ec8a7fad637b7f3d372c15ec1caa01ab47926cfdf7a75b40e0eac1",
                "sha256:6788b695d50a51edb699cb55e35487e430fa21f1ed838122d722e0ff0ac5ba15",
                "sha256:6dd73240d2af64df90aa7c4e7481e23825ea70af4b4922f8ede5b9e35f78a3b1",
                "sha256:717ba8fe3ae9cc0006d7c451f0bb265ee07739daf76355d06366154ee68d221e",
                "sha256:79855e1c5b8da654cf486b830bd42c06e8780cea587384cf6545b7d9ac013a0b",
                "sha256:7c1699dfe0cf8ff607dbdcc1e9b9af1755371f92a68f706051cc8c37d447c905",
                "sha256:88e5fcfb52ee7b911e8bb6d6aa2fd21fbecc674eadd44118a9cc3863f938e735",
                "sha256:8defac2f2ccd6805ebf65f5eeb132adcf2ab57aa11fdf4c0dd5169a004710e7d",
                "sha256:98c7086708b163d425c67c7a91bad6e466bb99d797aa64f965e9d25c12111a5e",
                "sha256:9add70b36c5666a2ed02b43b335fe19002ee5235efd4b8a89bfcf9005bebac0d",
                "sha256:9bf40443012702a1d2070043cb6291650a0841ece432556f784f004937f0f32c",
                "sha256:ade5e387d2ad0d7ebf59146cc00c8044acbd863725f887353a10df825fc8ae21",
                "sha256:b00c1de48212e4cc9603895652c5c410df699856a2853135b3967591e4beebc2",
                "sha256:b1282f8c00509d99fef04d8ba936b156d419be841854fe901d8ae224c59f0be5",
                "sha256:b2051432115498d3562c084a49bba65d97cf251f5a331c64a12ee7e04dacc51b",
                "sha256:ba59edeaa2fc6114428f1637ffff42da1e311e29382d81b339c1817d37ec93c6",
                "sha256:c8716a48d94b06bb3b2524c2b77e055fb313aeb4ea620c8dd03a105574ba704f",
                "sha256:cd5df75523866410809ca100dc9681e301e3c27567cf498077e8551b6d20e42f",
                "sha256:cdb132fc825c38e1aeec2c8aa9338310d29d337bebbd7baa06889d09a60a1fa2",
                "sha256:e249096428b3ae81b08327a63a485ad0878de3fb939049038579ac0ef61e17e7",
                "sha256:e8313f01ba26fbbe36c7be1966a7b7424942f670f38e666995b88d012765b9be"
            ],
            "version": "==1.1.1"
        },
        "mccabe": {
            "hashes": [
                "sha256:ab8a6258860da4b6677da4bd2fe5dc2c659cff31b3ee4f7f5d64e79735b80d42",
                "sha256:dd8d182285a0fe56bace7f45b5e7d1a6ebcbf524e8f3bd87eb0f125271b8831f"
            ],
            "version": "==0.6.1"
        },
<<<<<<< HEAD
        "more-itertools": {
            "hashes": [
                "sha256:5dd8bcf33e5f9513ffa06d5ad33d78f31e1931ac9a18f33d37e77a180d393a7c",
                "sha256:b1ddb932186d8a6ac451e1d95844b382f55e12686d51ca0c68b6f61f2ab7a507"
            ],
            "version": "==8.2.0"
        },
        "packaging": {
            "hashes": [
                "sha256:170748228214b70b672c581a3dd610ee51f733018650740e98c7df862a583f73",
                "sha256:e665345f9eef0c621aa0bf2f8d78cf6d21904eef16a93f020240b704a57f1334"
            ],
            "version": "==20.1"
=======
        "packaging": {
            "hashes": [
                "sha256:3c292b474fda1671ec57d46d739d072bfd495a4f51ad01a055121d81e952b7a3",
                "sha256:82f77b9bee21c1bafbf35a84905d604d5d1223801d639cf3ed140bd651c08752"
            ],
            "version": "==20.3"
>>>>>>> a089393f
        },
        "pathtools": {
            "hashes": [
                "sha256:7c35c5421a39bb82e58018febd90e3b6e5db34c5443aaaf742b3f33d4655f1c0"
            ],
            "version": "==0.1.2"
        },
        "pluggy": {
            "hashes": [
                "sha256:15b2acde666561e1298d71b523007ed7364de07029219b604cf808bfa1c765b0",
                "sha256:966c145cd83c96502c3c3868f50408687b38434af77734af1e9ca461a4081d2d"
            ],
            "version": "==0.13.1"
        },
        "port-for": {
            "hashes": [
                "sha256:247b4db1901aa3d9906258308e40dfbadf65275b27ca77faa0b9a876b7284970",
                "sha256:47b5cb48f8e036497cd73b96de305cecb4070e9ecbc908724afcbd2224edccde"
            ],
            "version": "==0.4"
        },
        "py": {
            "hashes": [
                "sha256:5e27081401262157467ad6e7f851b7aa402c5852dbcb3dae06768434de5752aa",
                "sha256:c20fdd83a5dbc0af9efd622bee9a5564e278f6380fffcacc43ba6f43db2813b0"
            ],
            "version": "==1.8.1"
        },
        "pycodestyle": {
            "hashes": [
                "sha256:95a2219d12372f05704562a14ec30bc76b05a5b297b21a5dfe3f6fac3491ae56",
                "sha256:e40a936c9a450ad81df37f549d676d127b1b66000a6c500caa2b085bc0ca976c"
            ],
            "version": "==2.5.0"
        },
        "pyflakes": {
            "hashes": [
                "sha256:17dbeb2e3f4d772725c777fabc446d5634d1038f234e77343108ce445ea69ce0",
                "sha256:d976835886f8c5b31d47970ed689944a0262b5f3afa00a5a7b4dc81e5449f8a2"
            ],
            "version": "==2.1.1"
        },
        "pygments": {
            "hashes": [
                "sha256:647344a061c249a3b74e230c739f434d7ea4d8b1d5f3721bc0f3558049b38f44",
                "sha256:ff7a40b4860b727ab48fad6360eb351cc1b33cbf9b15a0f689ca5353e9463324"
            ],
            "version": "==2.6.1"
        },
        "pylint": {
            "hashes": [
                "sha256:3db5468ad013380e987410a8d6956226963aed94ecb5f9d3a28acca6d9ac36cd",
                "sha256:886e6afc935ea2590b462664b161ca9a5e40168ea99e5300935f6591ad467df4"
            ],
            "index": "pypi",
            "version": "==2.4.4"
        },
        "pylint-django": {
            "hashes": [
                "sha256:3a4cc19dd6301fc2d36c9fb6e15163001a6d12723c1f7f8c2249223c2a8c68f0",
                "sha256:c9bbcff6b87ee8466fae274fd7aae3d2d3d4c4d1ea20c48cbce673e837e36048"
            ],
            "version": "==2.0.14"
        },
        "pylint-plugin-utils": {
            "hashes": [
                "sha256:2f30510e1c46edf268d3a195b2849bd98a1b9433229bb2ba63b8d776e1fc4d0a",
                "sha256:57625dcca20140f43731311cd8fd879318bf45a8b0fd17020717a8781714a25a"
            ],
            "index": "pypi",
            "version": "==0.6"
        },
        "pyparsing": {
            "hashes": [
                "sha256:4c830582a84fb022400b85429791bc551f1f4871c33f23e44f353119e92f969f",
                "sha256:c342dccb5250c08d45fd6f8b4a559613ca603b57498511740e65cd11a2e7dcec"
            ],
            "version": "==2.4.6"
        },
        "pytz": {
            "hashes": [
                "sha256:1c557d7d0e871de1f5ccd5833f60fb2550652da6be2693c1e02300743d21500d",
                "sha256:b02c06db6cf09c12dd25137e563b31700d3b80fcc4ad23abb7a315f2789819be"
            ],
            "version": "==2019.3"
        },
        "pyyaml": {
            "hashes": [
                "sha256:059b2ee3194d718896c0ad077dd8c043e5e909d9180f387ce42012662a4946d6",
                "sha256:1cf708e2ac57f3aabc87405f04b86354f66799c8e62c28c5fc5f88b5521b2dbf",
                "sha256:24521fa2890642614558b492b473bee0ac1f8057a7263156b02e8b14c88ce6f5",
                "sha256:4fee71aa5bc6ed9d5f116327c04273e25ae31a3020386916905767ec4fc5317e",
                "sha256:70024e02197337533eef7b85b068212420f950319cc8c580261963aefc75f811",
                "sha256:74782fbd4d4f87ff04159e986886931456a1894c61229be9eaf4de6f6e44b99e",
                "sha256:940532b111b1952befd7db542c370887a8611660d2b9becff75d39355303d82d",
                "sha256:cb1f2f5e426dc9f07a7681419fe39cee823bb74f723f36f70399123f439e9b20",
                "sha256:dbbb2379c19ed6042e8f11f2a2c66d39cceb8aeace421bfc29d085d93eda3689",
                "sha256:e3a057b7a64f1222b56e47bcff5e4b94c4f61faac04c7c4ecb1985e18caa3994",
                "sha256:e9f45bd5b92c7974e59bcd2dcc8631a6b6cc380a904725fce7bc08872e691615"
            ],
            "version": "==5.3"
        },
        "requests": {
            "hashes": [
                "sha256:43999036bfa82904b6af1d99e4882b560e5e2c68e5c4b0aa03b655f3d7d73fee",
                "sha256:b3f43d496c6daba4493e7c431722aeb7dbc6288f52a6e04e7b6023b0247817e6"
            ],
            "version": "==2.23.0"
        },
        "requests-mock": {
            "hashes": [
                "sha256:510df890afe08d36eca5bb16b4aa6308a6f85e3159ad3013bac8b9de7bd5a010",
                "sha256:88d3402dd8b3c69a9e4f9d3a73ad11b15920c6efd36bc27bf1f701cf4a8e4646"
            ],
            "index": "pypi",
            "version": "==1.7.0"
        },
        "six": {
            "hashes": [
                "sha256:236bdbdce46e6e6a3d61a337c0f8b763ca1e8717c03b369e87a7ec7ce1319c0a",
                "sha256:8f3cd2e254d8f793e7f3d6d9df77b92252b52637291d0f0da013c76ea2724b6c"
            ],
            "version": "==1.14.0"
        },
        "snowballstemmer": {
            "hashes": [
                "sha256:209f257d7533fdb3cb73bdbd24f436239ca3b2fa67d56f6ff88e86be08cc5ef0",
                "sha256:df3bac3df4c2c01363f3dd2cfa78cce2840a79b9f1c2d2de9ce8d31683992f52"
            ],
            "version": "==2.0.0"
        },
        "sphinx": {
            "hashes": [
                "sha256:776ff8333181138fae52df65be733127539623bb46cc692e7fa0fcfc80d7aa88",
                "sha256:ca762da97c3b5107cbf0ab9e11d3ec7ab8d3c31377266fd613b962ed971df709"
            ],
            "version": "==2.4.3"
        },
        "sphinx-autobuild": {
            "hashes": [
                "sha256:66388f81884666e3821edbe05dd53a0cfb68093873d17320d0610de8db28c74e",
                "sha256:e60aea0789cab02fa32ee63c7acae5ef41c06f1434d9fd0a74250a61f5994692"
            ],
            "index": "pypi",
            "version": "==0.7.1"
        },
        "sphinx-rtd-theme": {
            "hashes": [
                "sha256:00cf895504a7895ee433807c62094cf1e95f065843bf3acd17037c3e9a2becd4",
                "sha256:728607e34d60456d736cc7991fd236afb828b21b82f956c5ea75f94c8414040a"
            ],
            "index": "pypi",
            "version": "==0.4.3"
        },
        "sphinxcontrib-applehelp": {
            "hashes": [
                "sha256:806111e5e962be97c29ec4c1e7fe277bfd19e9652fb1a4392105b43e01af885a",
                "sha256:a072735ec80e7675e3f432fcae8610ecf509c5f1869d17e2eecff44389cdbc58"
            ],
            "version": "==1.0.2"
        },
        "sphinxcontrib-devhelp": {
            "hashes": [
                "sha256:8165223f9a335cc1af7ffe1ed31d2871f325254c0423bc0c4c7cd1c1e4734a2e",
                "sha256:ff7f1afa7b9642e7060379360a67e9c41e8f3121f2ce9164266f61b9f4b338e4"
            ],
            "version": "==1.0.2"
        },
        "sphinxcontrib-htmlhelp": {
            "hashes": [
                "sha256:3c0bc24a2c41e340ac37c85ced6dafc879ab485c095b1d65d2461ac2f7cca86f",
                "sha256:e8f5bb7e31b2dbb25b9cc435c8ab7a79787ebf7f906155729338f3156d93659b"
            ],
            "version": "==1.0.3"
        },
        "sphinxcontrib-jsmath": {
            "hashes": [
                "sha256:2ec2eaebfb78f3f2078e73666b1415417a116cc848b72e5172e596c871103178",
                "sha256:a9925e4a4587247ed2191a22df5f6970656cb8ca2bd6284309578f2153e0c4b8"
            ],
            "version": "==1.0.1"
        },
        "sphinxcontrib-qthelp": {
            "hashes": [
                "sha256:4c33767ee058b70dba89a6fc5c1892c0d57a54be67ddd3e7875a18d14cba5a72",
                "sha256:bd9fc24bcb748a8d51fd4ecaade681350aa63009a347a8c14e637895444dfab6"
            ],
            "version": "==1.0.3"
        },
        "sphinxcontrib-serializinghtml": {
            "hashes": [
                "sha256:eaa0eccc86e982a9b939b2b82d12cc5d013385ba5eadcc7e4fed23f4405f77bc",
                "sha256:f242a81d423f59617a8e5cf16f5d4d74e28ee9a66f9e5b637a18082991db5a9a"
            ],
            "version": "==1.1.4"
        },
        "toml": {
            "hashes": [
                "sha256:229f81c57791a41d65e399fc06bf0848bab550a9dfd5ed66df18ce5f05e73d5c",
                "sha256:235682dd292d5899d361a811df37e04a8828a5b1da3115886b73cf81ebc9100e"
            ],
            "version": "==0.10.0"
        },
        "tornado": {
            "hashes": [
                "sha256:0fe2d45ba43b00a41cd73f8be321a44936dc1aba233dee979f17a042b83eb6dc",
                "sha256:22aed82c2ea340c3771e3babc5ef220272f6fd06b5108a53b4976d0d722bcd52",
                "sha256:2c027eb2a393d964b22b5c154d1a23a5f8727db6fda837118a776b29e2b8ebc6",
                "sha256:5217e601700f24e966ddab689f90b7ea4bd91ff3357c3600fa1045e26d68e55d",
                "sha256:5618f72e947533832cbc3dec54e1dffc1747a5cb17d1fd91577ed14fa0dc081b",
                "sha256:5f6a07e62e799be5d2330e68d808c8ac41d4a259b9cea61da4101b83cb5dc673",
                "sha256:c58d56003daf1b616336781b26d184023ea4af13ae143d9dda65e31e534940b9",
                "sha256:c952975c8ba74f546ae6de2e226ab3cc3cc11ae47baf607459a6728585bb542a",
                "sha256:c98232a3ac391f5faea6821b53db8db461157baa788f5d6222a193e9456e1740"
            ],
            "version": "==6.0.4"
        },
        "tox": {
            "hashes": [
                "sha256:0cbe98369081fa16bd6f1163d3d0b2a62afa29d402ccfad2bd09fb2668be0956",
                "sha256:676f1e3e7de245ad870f956436b84ea226210587d1f72c8dfb8cd5ac7b6f0e70"
            ],
            "version": "==3.14.5"
        },
        "typed-ast": {
            "hashes": [
                "sha256:0666aa36131496aed8f7be0410ff974562ab7eeac11ef351def9ea6fa28f6355",
                "sha256:0c2c07682d61a629b68433afb159376e24e5b2fd4641d35424e462169c0a7919",
                "sha256:249862707802d40f7f29f6e1aad8d84b5aa9e44552d2cc17384b209f091276aa",
                "sha256:24995c843eb0ad11a4527b026b4dde3da70e1f2d8806c99b7b4a7cf491612652",
                "sha256:269151951236b0f9a6f04015a9004084a5ab0d5f19b57de779f908621e7d8b75",
                "sha256:4083861b0aa07990b619bd7ddc365eb7fa4b817e99cf5f8d9cf21a42780f6e01",
                "sha256:498b0f36cc7054c1fead3d7fc59d2150f4d5c6c56ba7fb150c013fbc683a8d2d",
                "sha256:4e3e5da80ccbebfff202a67bf900d081906c358ccc3d5e3c8aea42fdfdfd51c1",
                "sha256:6daac9731f172c2a22ade6ed0c00197ee7cc1221aa84cfdf9c31defeb059a907",
                "sha256:715ff2f2df46121071622063fc7543d9b1fd19ebfc4f5c8895af64a77a8c852c",
                "sha256:73d785a950fc82dd2a25897d525d003f6378d1cb23ab305578394694202a58c3",
                "sha256:8c8aaad94455178e3187ab22c8b01a3837f8ee50e09cf31f1ba129eb293ec30b",
                "sha256:8ce678dbaf790dbdb3eba24056d5364fb45944f33553dd5869b7580cdbb83614",
                "sha256:aaee9905aee35ba5905cfb3c62f3e83b3bec7b39413f0a7f19be4e547ea01ebb",
                "sha256:bcd3b13b56ea479b3650b82cabd6b5343a625b0ced5429e4ccad28a8973f301b",
                "sha256:c9e348e02e4d2b4a8b2eedb48210430658df6951fa484e59de33ff773fbd4b41",
                "sha256:d205b1b46085271b4e15f670058ce182bd1199e56b317bf2ec004b6a44f911f6",
                "sha256:d43943ef777f9a1c42bf4e552ba23ac77a6351de620aa9acf64ad54933ad4d34",
                "sha256:d5d33e9e7af3b34a40dc05f498939f0ebf187f07c385fd58d591c533ad8562fe",
                "sha256:fc0fea399acb12edbf8a628ba8d2312f583bdbdb3335635db062fa98cf71fca4",
                "sha256:fe460b922ec15dd205595c9b5b99e2f056fd98ae8f9f56b888e7a17dc2b757e7"
            ],
<<<<<<< HEAD
=======
            "markers": "implementation_name == 'cpython' and python_version < '3.8'",
>>>>>>> a089393f
            "version": "==1.4.1"
        },
        "urllib3": {
            "hashes": [
                "sha256:2f3db8b19923a873b3e5256dc9c2dedfa883e33d87c690d9c7913e1f40673cdc",
                "sha256:87716c2d2a7121198ebcb7ce7cccf6ce5e9ba539041cfbaeecfb641dc0bf6acc"
            ],
<<<<<<< HEAD
=======
            "markers": "python_version >= '3.4'",
>>>>>>> a089393f
            "version": "==1.25.8"
        },
        "virtualenv": {
            "hashes": [
<<<<<<< HEAD
                "sha256:30ea90b21dabd11da5f509710ad3be2ae47d40ccbc717dfdd2efe4367c10f598",
                "sha256:4a36a96d785428278edd389d9c36d763c5755844beb7509279194647b1ef47f1"
            ],
            "version": "==20.0.7"
=======
                "sha256:10750cac3b5a9e6eed54d0f1f8222c550dc47f84609c95cbc504d44a58a048b8",
                "sha256:8512e83f1d90f8e481024d58512ac9c053bf16f54d9138520a0929396820dd78"
            ],
            "version": "==20.0.10"
>>>>>>> a089393f
        },
        "watchdog": {
            "hashes": [
                "sha256:c560efb643faed5ef28784b2245cf8874f939569717a4a12826a173ac644456b"
            ],
            "version": "==0.10.2"
        },
        "wrapt": {
            "hashes": [
                "sha256:0ec40d9fd4ec9f9e3ff9bdd12dbd3535f4085949f4db93025089d7a673ea94e8"
            ],
            "version": "==1.12.0"
        },
        "zipp": {
            "hashes": [
<<<<<<< HEAD
                "sha256:12248a63bbdf7548f89cb4c7cda4681e537031eda29c02ea29674bc6854460c2",
                "sha256:7c0f8e91abc0dc07a5068f315c52cb30c66bfbc581e5b50704c8a2f6ebae794a"
            ],
            "version": "==3.0.0"
=======
                "sha256:aa36550ff0c0b7ef7fa639055d797116ee891440eac1a56f378e2d3179e0320b",
                "sha256:c599e4d75c98f6798c509911d08a22e6c021d074469042177c8c86fb92eefd96"
            ],
            "markers": "python_version < '3.8'",
            "version": "==3.1.0"
>>>>>>> a089393f
        }
    }
}<|MERGE_RESOLUTION|>--- conflicted
+++ resolved
@@ -1,7 +1,7 @@
 {
     "_meta": {
         "hash": {
-            "sha256": "e79dc5475a2bdab59140fd1cb485bed07285de286ce01d51fc2fb00db3aaddeb"
+            "sha256": "2016d87d152463592b52f96c0353273e8ad784ee77d43bcabee7222d9ae23d03"
         },
         "pipfile-spec": 6,
         "requires": {
@@ -28,21 +28,15 @@
                 "sha256:41cb779ff393a9a0a3e9dccce7689ec10c383c18deb5c69059181db8c0ccecc3",
                 "sha256:b21d781a7fb0bfa50771362c3495e30dc3cddd7e91d65c21bcb9fe37acf36b1e"
             ],
+            "index": "pypi",
             "version": "==1.12.11"
         },
         "botocore": {
             "hashes": [
-<<<<<<< HEAD
-                "sha256:35d553b8975a3810010fabb885e42d1bbc97bdae52c873f7640a2dd87772c455",
-                "sha256:87a53301ee9e32e776d2d805c121753091fbddc3457dfdb8d6bdf7dbd945295a"
-            ],
-            "version": "==1.15.11"
-=======
-                "sha256:765a5c637ff792239727c327b221ed5a4d851e9f176ce8b8b9eca536425c74d4",
-                "sha256:adb4cb188cd0866e7337f9a049fc68db042b0340fd496d40bca349c8dbfc6a2d"
-            ],
-            "version": "==1.13.50"
->>>>>>> a089393f
+                "sha256:19c11d11aa4f5eee6a21aef85d311dd758dc6df59306e72176c980c3259db71f",
+                "sha256:914059286a560ccca6c5c9fa7edd8de8533176090230676193a2e3fbcf214a9e"
+            ],
+            "version": "==1.15.19"
         },
         "certifi": {
             "hashes": [
@@ -60,18 +54,11 @@
         },
         "django": {
             "hashes": [
-<<<<<<< HEAD
-                "sha256:2f1ba1db8648484dd5c238fb62504777b7ad090c81c5f1fd8d5eb5ec21b5f283",
-                "sha256:c91c91a7ad6ef67a874a4f76f58ba534f9208412692a840e1d125eb5c279cb0a"
-            ],
-            "version": "==3.0.3"
-=======
                 "sha256:65e2387e6bde531d3bb803244a2b74e0253550a9612c64a60c8c5be267b30f50",
                 "sha256:b51c9c548d5c3b3ccbb133d0bebc992e8ec3f14899bce8936e6fdda6b23a1881"
             ],
             "index": "pypi",
             "version": "==2.2.11"
->>>>>>> a089393f
         },
         "django-environ": {
             "hashes": [
@@ -86,6 +73,7 @@
                 "sha256:4c30aa8eb944fcf3cf10e20dfabbbe11ad5a84fce62abb3658feffa4e2ac2b97",
                 "sha256:8f25e86a3c310f40cf32cfa1b56a2b6df9cb2521e4cb794844958697d98fb3d1"
             ],
+            "index": "pypi",
             "version": "==2.0.0"
         },
         "djangorestframework": {
@@ -93,14 +81,16 @@
                 "sha256:05809fc66e1c997fd9a32ea5730d9f4ba28b109b9da71fccfa5ff241201fd0a4",
                 "sha256:e782087823c47a26826ee5b6fa0c542968219263fb3976ec3c31edab23a4001f"
             ],
+            "index": "pypi",
             "version": "==3.11.0"
         },
         "docutils": {
             "hashes": [
-                "sha256:0c5b78adfbf7762415433f5515cd5c9e762339e23369dbe8000d84a4bf4ab3af",
-                "sha256:c2de3a60e9e7d07be26b7f2b00ca0309c207e06c100f9cc2a94931fc75a478fc"
-            ],
-            "version": "==0.16"
+                "sha256:6c4f696463b79f1fb8ba0c594b63840ebd41f059e92b31957c46b74a4599b6d0",
+                "sha256:9e4d7ecfc600058e07ba661411a2b7de2fd0fafa17d1a7f7361cd47b1175c827",
+                "sha256:a2aeea129088da402665e92e0b25b04b073c04b2dce4ab65caaa38b7ce2e1a99"
+            ],
+            "version": "==0.15.2"
         },
         "gunicorn": {
             "hashes": [
@@ -126,10 +116,10 @@
         },
         "kafka-python": {
             "hashes": [
-                "sha256:513431184ecd08e706ca53421ff23e269fc052374084b45b49640419564dd704",
-                "sha256:e59ad42dec8c7d54e3fbba0c1f8b54c44d92a3392d88242962d0c29803f2f6f8"
-            ],
-            "version": "==2.0.1"
+                "sha256:08f83d8e0af2e64d25f94314d4bef6785b34e3b0df0effe9eebf76b98de66eeb",
+                "sha256:3f55bb3e125764a37da550e9fa3d10a85fa09f8af8f8a40f223d2ec8486c2a5b"
+            ],
+            "version": "==1.4.6"
         },
         "prometheus-client": {
             "hashes": [
@@ -181,10 +171,6 @@
                 "sha256:73ebfe9dbf22e832286dafa60473e4cd239f8592f699aa5adaf10050e6e1823c",
                 "sha256:75bb3f31ea686f1197762692a9ee6a7550b59fc6ca3a1f4b5d7e32fb98e2da2a"
             ],
-<<<<<<< HEAD
-=======
-            "markers": "python_version >= '2.7'",
->>>>>>> a089393f
             "version": "==2.8.1"
         },
         "pytz": {
@@ -199,6 +185,7 @@
                 "sha256:43999036bfa82904b6af1d99e4882b560e5e2c68e5c4b0aa03b655f3d7d73fee",
                 "sha256:b3f43d496c6daba4493e7c431722aeb7dbc6288f52a6e04e7b6023b0247817e6"
             ],
+            "index": "pypi",
             "version": "==2.23.0"
         },
         "s3transfer": {
@@ -220,6 +207,7 @@
                 "sha256:022fb9c87b524d1f7862b3037e541f68597a730a8843245c349fc93e1643dc4e",
                 "sha256:e162203737712307dfe78860cc56c8da8a852ab2ee33750e33aeadf38d12c548"
             ],
+            "index": "pypi",
             "version": "==0.3.1"
         },
         "urllib3": {
@@ -227,10 +215,7 @@
                 "sha256:2f3db8b19923a873b3e5256dc9c2dedfa883e33d87c690d9c7913e1f40673cdc",
                 "sha256:87716c2d2a7121198ebcb7ce7cccf6ce5e9ba539041cfbaeecfb641dc0bf6acc"
             ],
-<<<<<<< HEAD
-=======
-            "markers": "python_version >= '3.4'",
->>>>>>> a089393f
+            "markers": "python_version != '3.4'",
             "version": "==1.25.8"
         },
         "watchtower": {
@@ -246,6 +231,7 @@
                 "sha256:0f9137f74bd95fa54329ace88d8dc695fbe895369a632e35f7a136e003e41d73",
                 "sha256:62556265ec1011bd87113fb81b7516f52688887b7a010ee899ff1fd18fd22700"
             ],
+            "index": "pypi",
             "version": "==5.0.1"
         }
     },
@@ -290,6 +276,7 @@
             "hashes": [
                 "sha256:0f592a0447acea0c2b0a9602be1e4e3d86db52badd2e3c84f0193bfd89fd3a43"
             ],
+            "index": "pypi",
             "version": "==1.5"
         },
         "babel": {
@@ -318,6 +305,7 @@
                 "sha256:38b32934e759a29313382287f59986f25613708f60760c88d31e956399bbeffe",
                 "sha256:4cf93c30cc1ddb6d7414fce0a45816889499c3febc8bbbc24f1cd1936a804087"
             ],
+            "index": "pypi",
             "version": "==2.0.16"
         },
         "coverage": {
@@ -354,6 +342,7 @@
                 "sha256:ea9525e0fef2de9208250d6c5aeeee0138921057cd67fcef90fbed49c4d62d37",
                 "sha256:fca1669d464f0c9831fd10be2eef6b86f5ebd76c724d1e0706ebdff86bb4adf0"
             ],
+            "index": "pypi",
             "version": "==5.0.3"
         },
         "distlib": {
@@ -364,10 +353,11 @@
         },
         "docutils": {
             "hashes": [
-                "sha256:0c5b78adfbf7762415433f5515cd5c9e762339e23369dbe8000d84a4bf4ab3af",
-                "sha256:c2de3a60e9e7d07be26b7f2b00ca0309c207e06c100f9cc2a94931fc75a478fc"
-            ],
-            "version": "==0.16"
+                "sha256:6c4f696463b79f1fb8ba0c594b63840ebd41f059e92b31957c46b74a4599b6d0",
+                "sha256:9e4d7ecfc600058e07ba661411a2b7de2fd0fafa17d1a7f7361cd47b1175c827",
+                "sha256:a2aeea129088da402665e92e0b25b04b073c04b2dce4ab65caaa38b7ce2e1a99"
+            ],
+            "version": "==0.15.2"
         },
         "entrypoints": {
             "hashes": [
@@ -410,9 +400,6 @@
                 "sha256:06f5b3a99029c7134207dd882428a66992a9de2bef7c2b699b5641f9886c3302",
                 "sha256:b97607a1a18a5100839aec1dc26a1ea17ee0d93b20b0f008d80a5a050afb200b"
             ],
-<<<<<<< HEAD
-            "version": "==1.5.0"
-=======
             "markers": "python_version < '3.8'",
             "version": "==1.5.0"
         },
@@ -423,7 +410,6 @@
             ],
             "markers": "python_version < '3.7'",
             "version": "==1.3.1"
->>>>>>> a089393f
         },
         "isort": {
             "hashes": [
@@ -517,28 +503,12 @@
             ],
             "version": "==0.6.1"
         },
-<<<<<<< HEAD
-        "more-itertools": {
-            "hashes": [
-                "sha256:5dd8bcf33e5f9513ffa06d5ad33d78f31e1931ac9a18f33d37e77a180d393a7c",
-                "sha256:b1ddb932186d8a6ac451e1d95844b382f55e12686d51ca0c68b6f61f2ab7a507"
-            ],
-            "version": "==8.2.0"
-        },
-        "packaging": {
-            "hashes": [
-                "sha256:170748228214b70b672c581a3dd610ee51f733018650740e98c7df862a583f73",
-                "sha256:e665345f9eef0c621aa0bf2f8d78cf6d21904eef16a93f020240b704a57f1334"
-            ],
-            "version": "==20.1"
-=======
         "packaging": {
             "hashes": [
                 "sha256:3c292b474fda1671ec57d46d739d072bfd495a4f51ad01a055121d81e952b7a3",
                 "sha256:82f77b9bee21c1bafbf35a84905d604d5d1223801d639cf3ed140bd651c08752"
             ],
             "version": "==20.3"
->>>>>>> a089393f
         },
         "pathtools": {
             "hashes": [
@@ -555,10 +525,9 @@
         },
         "port-for": {
             "hashes": [
-                "sha256:247b4db1901aa3d9906258308e40dfbadf65275b27ca77faa0b9a876b7284970",
-                "sha256:47b5cb48f8e036497cd73b96de305cecb4070e9ecbc908724afcbd2224edccde"
-            ],
-            "version": "==0.4"
+                "sha256:b16a84bb29c2954db44c29be38b17c659c9c27e33918dec16b90d375cc596f1c"
+            ],
+            "version": "==0.3.1"
         },
         "py": {
             "hashes": [
@@ -601,6 +570,7 @@
                 "sha256:3a4cc19dd6301fc2d36c9fb6e15163001a6d12723c1f7f8c2249223c2a8c68f0",
                 "sha256:c9bbcff6b87ee8466fae274fd7aae3d2d3d4c4d1ea20c48cbce673e837e36048"
             ],
+            "index": "pypi",
             "version": "==2.0.14"
         },
         "pylint-plugin-utils": {
@@ -646,6 +616,7 @@
                 "sha256:43999036bfa82904b6af1d99e4882b560e5e2c68e5c4b0aa03b655f3d7d73fee",
                 "sha256:b3f43d496c6daba4493e7c431722aeb7dbc6288f52a6e04e7b6023b0247817e6"
             ],
+            "index": "pypi",
             "version": "==2.23.0"
         },
         "requests-mock": {
@@ -675,6 +646,7 @@
                 "sha256:776ff8333181138fae52df65be733127539623bb46cc692e7fa0fcfc80d7aa88",
                 "sha256:ca762da97c3b5107cbf0ab9e11d3ec7ab8d3c31377266fd613b962ed971df709"
             ],
+            "index": "pypi",
             "version": "==2.4.3"
         },
         "sphinx-autobuild": {
@@ -761,6 +733,7 @@
                 "sha256:0cbe98369081fa16bd6f1163d3d0b2a62afa29d402ccfad2bd09fb2668be0956",
                 "sha256:676f1e3e7de245ad870f956436b84ea226210587d1f72c8dfb8cd5ac7b6f0e70"
             ],
+            "index": "pypi",
             "version": "==3.14.5"
         },
         "typed-ast": {
@@ -787,10 +760,7 @@
                 "sha256:fc0fea399acb12edbf8a628ba8d2312f583bdbdb3335635db062fa98cf71fca4",
                 "sha256:fe460b922ec15dd205595c9b5b99e2f056fd98ae8f9f56b888e7a17dc2b757e7"
             ],
-<<<<<<< HEAD
-=======
             "markers": "implementation_name == 'cpython' and python_version < '3.8'",
->>>>>>> a089393f
             "version": "==1.4.1"
         },
         "urllib3": {
@@ -798,25 +768,15 @@
                 "sha256:2f3db8b19923a873b3e5256dc9c2dedfa883e33d87c690d9c7913e1f40673cdc",
                 "sha256:87716c2d2a7121198ebcb7ce7cccf6ce5e9ba539041cfbaeecfb641dc0bf6acc"
             ],
-<<<<<<< HEAD
-=======
-            "markers": "python_version >= '3.4'",
->>>>>>> a089393f
+            "markers": "python_version != '3.4'",
             "version": "==1.25.8"
         },
         "virtualenv": {
             "hashes": [
-<<<<<<< HEAD
-                "sha256:30ea90b21dabd11da5f509710ad3be2ae47d40ccbc717dfdd2efe4367c10f598",
-                "sha256:4a36a96d785428278edd389d9c36d763c5755844beb7509279194647b1ef47f1"
-            ],
-            "version": "==20.0.7"
-=======
                 "sha256:10750cac3b5a9e6eed54d0f1f8222c550dc47f84609c95cbc504d44a58a048b8",
                 "sha256:8512e83f1d90f8e481024d58512ac9c053bf16f54d9138520a0929396820dd78"
             ],
             "version": "==20.0.10"
->>>>>>> a089393f
         },
         "watchdog": {
             "hashes": [
@@ -826,24 +786,17 @@
         },
         "wrapt": {
             "hashes": [
-                "sha256:0ec40d9fd4ec9f9e3ff9bdd12dbd3535f4085949f4db93025089d7a673ea94e8"
-            ],
-            "version": "==1.12.0"
+                "sha256:565a021fd19419476b9362b05eeaa094178de64f8361e44468f9e9d7843901e1"
+            ],
+            "version": "==1.11.2"
         },
         "zipp": {
             "hashes": [
-<<<<<<< HEAD
-                "sha256:12248a63bbdf7548f89cb4c7cda4681e537031eda29c02ea29674bc6854460c2",
-                "sha256:7c0f8e91abc0dc07a5068f315c52cb30c66bfbc581e5b50704c8a2f6ebae794a"
-            ],
-            "version": "==3.0.0"
-=======
                 "sha256:aa36550ff0c0b7ef7fa639055d797116ee891440eac1a56f378e2d3179e0320b",
                 "sha256:c599e4d75c98f6798c509911d08a22e6c021d074469042177c8c86fb92eefd96"
             ],
             "markers": "python_version < '3.8'",
             "version": "==3.1.0"
->>>>>>> a089393f
         }
     }
 }