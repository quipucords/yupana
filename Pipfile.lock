--- conflicted
+++ resolved
@@ -1,7 +1,7 @@
 {
     "_meta": {
         "hash": {
-            "sha256": "80025c515fcbc8cbec8159572abd4d7b554a996ebf6035625377dfca23fcbec4"
+            "sha256": "2afe03b252da8a9f69436a61c9cbc85de10a4220d5f7ce4404bfb86e0a5c3cb3"
         },
         "pipfile-spec": 6,
         "requires": {
@@ -95,6 +95,7 @@
             "hashes": [
                 "sha256:ee0c90350595e4a9f36591f291e6f9933246ea67d7cd7d1d6139a9781b14eaae"
             ],
+            "index": "pypi",
             "version": "==0.7.0"
         },
         "psycopg2-binary": {
@@ -319,10 +320,10 @@
         },
         "importlib-metadata": {
             "hashes": [
-                "sha256:a9f185022cfa69e9ca5f7eabfd5a58b689894cb78a11e3c8c89398a8ccbb8e7f",
-                "sha256:df1403cd3aebeb2b1dcd3515ca062eecb5bd3ea7611f18cba81130c68707e879"
-            ],
-            "version": "==0.17"
+                "sha256:6dfd58dfe281e8d240937776065dd3624ad5469c835248219bd16cf2e12dbeb7",
+                "sha256:cb6ee23b46173539939964df59d3d72c3e0c1b5d54b84f1d8a7e912fe43612db"
+            ],
+            "version": "==0.18"
         },
         "isort": {
             "hashes": [
@@ -550,12 +551,8 @@
                 "sha256:15143166e786c7faa76fa990d3b6b38ebffe081ef81cffd1d656b07f3b28a1fa",
                 "sha256:5fd62ba64235d77a81554d47ff6b17578171b6dbbc992221e9ebc684898fff59"
             ],
-<<<<<<< HEAD
+            "index": "pypi",
             "version": "==2.1.1"
-=======
-            "index": "pypi",
-            "version": "==2.1.0"
->>>>>>> 5090ba1f
         },
         "sphinx-autobuild": {
             "hashes": [
@@ -660,10 +657,7 @@
                 "sha256:d896919306dd0aa22d0132f62a1b78d11aaf4c9fc5b3410d3c666b818191630a",
                 "sha256:ffde2fbfad571af120fcbfbbc61c72469e72f550d676c3342492a9dfdefb8f12"
             ],
-<<<<<<< HEAD
-=======
             "markers": "implementation_name == 'cpython'",
->>>>>>> 5090ba1f
             "version": "==1.4.0"
         },
         "urllib3": {
