--- conflicted
+++ resolved
@@ -1,11 +1,7 @@
 {
     "_meta": {
         "hash": {
-<<<<<<< HEAD
-            "sha256": "8cc8ea61bc1234543a70644adabb2772d76b6dfc2e5a5134e42d5a973475bc3f"
-=======
-            "sha256": "197af508d143a88dc0c7f9a9d6acd4d24599a753ef1d07da3c888fcd3e5bdfe7"
->>>>>>> 4a6ebff9
+            "sha256": "e9df4855b2e9e49b23ef3e1c197979a80cf0e91877e6e0cad3c7c2bd06b6ef5a"
         },
         "pipfile-spec": 6,
         "requires": {
@@ -111,19 +107,11 @@
         },
         "whitenoise": {
             "hashes": [
-<<<<<<< HEAD
-                "sha256:b1ddbce083c51a064da5e99dacbfff38b291d8436b6fd75156a3bb2265c55d39",
-                "sha256:d3609f505db173be501e8a5549d396e6013543fe126ee073b435833fc3403306"
-            ],
-            "index": "pypi",
-            "version": "==4.1.1"
-=======
                 "sha256:118ab3e5f815d380171b100b05b76de2a07612f422368a201a9ffdeefb2251c1",
                 "sha256:42133ddd5229eeb6a0c9899496bdbe56c292394bf8666da77deeb27454c0456a"
             ],
             "index": "pypi",
             "version": "==4.1.2"
->>>>>>> 4a6ebff9
         }
     },
     "develop": {
@@ -186,7 +174,6 @@
         },
         "coverage": {
             "hashes": [
-<<<<<<< HEAD
                 "sha256:06123b58a1410873e22134ca2d88bd36680479fe354955b3579fb8ff150e4d27",
                 "sha256:09e47c529ff77bf042ecfe858fb55c3e3eb97aac2c87f0349ab5a7efd6b3939f",
                 "sha256:0a1f9b0eb3aa15c990c328535655847b3420231af299386cfe5efc98f9c250fe",
@@ -198,15 +185,6 @@
                 "sha256:258b21c5cafb0c3768861a6df3ab0cfb4d8b495eee5ec660e16f928bf7385390",
                 "sha256:2b224052bfd801beb7478b03e8a66f3f25ea56ea488922e98903914ac9ac930b",
                 "sha256:3ad59c84c502cd134b0088ca9038d100e8fb5081bbd5ccca4863f3804d81f61d",
-=======
-                "sha256:09e47c529ff77bf042ecfe858fb55c3e3eb97aac2c87f0349ab5a7efd6b3939f",
-                "sha256:0a1f9b0eb3aa15c990c328535655847b3420231af299386cfe5efc98f9c250fe",
-                "sha256:0cc941b37b8c2ececfed341444a456912e740ecf515d560de58b9a76562d966d",
-                "sha256:10e8af18d1315de936d67775d3a814cc81d0747a1a0312d84e27ae5610e313b0",
-                "sha256:1b4276550b86caa60606bd3572b52769860a81a70754a54acc8ba789ce74d607",
-                "sha256:1e8a2627c48266c7b813975335cfdea58c706fe36f607c97d9392e61502dc79d",
-                "sha256:2b224052bfd801beb7478b03e8a66f3f25ea56ea488922e98903914ac9ac930b",
->>>>>>> 4a6ebff9
                 "sha256:447c450a093766744ab53bf1e7063ec82866f27bcb4f4c907da25ad293bba7e3",
                 "sha256:46101fc20c6f6568561cdd15a54018bb42980954b79aa46da8ae6f008066a30e",
                 "sha256:4710dc676bb4b779c4361b54eb308bc84d64a2fa3d78e5f7228921eccce5d815",
@@ -216,7 +194,6 @@
                 "sha256:5f55028169ef85e1fa8e4b8b1b91c0b3b0fa3297c4fb22990d46ff01d22c2d6c",
                 "sha256:6694d5573e7790a0e8d3d177d7a416ca5f5c150742ee703f3c18df76260de794",
                 "sha256:6831e1ac20ac52634da606b658b0b2712d26984999c9d93f0c6e59fe62ca741b",
-<<<<<<< HEAD
                 "sha256:71afc1f5cd72ab97330126b566bbf4e8661aab7449f08895d21a5d08c6b051ff",
                 "sha256:7349c27128334f787ae63ab49d90bf6d47c7288c63a0a5dfaa319d4b4541dd2c",
                 "sha256:77f0d9fa5e10d03aa4528436e33423bfa3718b86c646615f04616294c935f840",
@@ -227,12 +204,6 @@
                 "sha256:8cb4febad0f0b26c6f62e1628f2053954ad2c555d67660f28dfb1b0496711952",
                 "sha256:977e2d9a646773cc7428cdd9a34b069d6ee254fadfb4d09b3f430e95472f3cf3",
                 "sha256:99bd767c49c775b79fdcd2eabff405f1063d9d959039c0bdd720527a7738748a",
-=======
-                "sha256:77f0d9fa5e10d03aa4528436e33423bfa3718b86c646615f04616294c935f840",
-                "sha256:828ad813c7cdc2e71dcf141912c685bfe4b548c0e6d9540db6418b807c345ddd",
-                "sha256:85a06c61598b14b015d4df233d249cd5abfa61084ef5b9f64a48e997fd829a82",
-                "sha256:8cb4febad0f0b26c6f62e1628f2053954ad2c555d67660f28dfb1b0496711952",
->>>>>>> 4a6ebff9
                 "sha256:a5c58664b23b248b16b96253880b2868fb34358911400a7ba39d7f6399935389",
                 "sha256:aaa0f296e503cda4bc07566f592cd7a28779d433f3a23c48082af425d6d5a78f",
                 "sha256:ab235d9fe64833f12d1334d29b558aacedfbca2356dfb9691f2d0d38a8a7bfb4",
@@ -283,7 +254,6 @@
                 "sha256:3f349de3eb99145973fefb7dbe38554414e5c30abd0c8e4b970a7c9d09f3a1d8",
                 "sha256:f3832918bc3c66617f92e35f5d70729187676313caa60c187eb0f28b8fe5e3b5"
             ],
-            "markers": "python_version != '3.2.*' and python_version != '3.1.*' and python_version >= '2.7' and python_version != '3.3.*' and python_version != '3.0.*'",
             "version": "==1.1.0"
         },
         "isort": {
@@ -292,7 +262,6 @@
                 "sha256:b9c40e9750f3d77e6e4d441d8b0266cf555e7cdabdcff33c4fd06366ca761ef8",
                 "sha256:ec9ef8f4a9bc6f71eec99e1806bfa2de401650d996c59330782b89a5555c1497"
             ],
-            "markers": "python_version != '3.2.*' and python_version != '3.1.*' and python_version >= '2.7' and python_version != '3.3.*' and python_version != '3.0.*'",
             "version": "==4.3.4"
         },
         "jinja2": {
@@ -300,7 +269,6 @@
                 "sha256:74c935a1b8bb9a3947c50a54766a969d4846290e1e788ea44c1392163723c3bd",
                 "sha256:f84be1bb0040caca4cea721fcbbbbd61f9be9464ca236387158b0feea01914a4"
             ],
-            "markers": "python_version != '3.2.*' and python_version != '3.1.*' and python_version >= '2.7' and python_version != '3.3.*' and python_version != '3.0.*'",
             "version": "==2.10"
         },
         "lazy-object-proxy": {
@@ -342,7 +310,6 @@
                 "sha256:29cadfabcedd12eed792e0131991235b9d4764d4474bed75cf525f57109ec0a2",
                 "sha256:e632a6cd1d349155c1d7f13a65be873b38f43ef02961804a1bba8d817fa649a7"
             ],
-            "markers": "python_version != '3.2.*' and python_version != '3.1.*' and python_version >= '2.7' and python_version != '3.3.*' and python_version != '3.0.*'",
             "version": "==2.6.0"
         },
         "markupsafe": {
@@ -376,7 +343,6 @@
                 "sha256:f82e347a72f955b7017a39708a3667f106e6ad4d10b25f237396a7115d8ed5fd",
                 "sha256:fb7c206e01ad85ce57feeaaa0bf784b97fa3cad0d4a5737bc5295785f5c613a1"
             ],
-            "markers": "python_version != '3.2.*' and python_version != '3.1.*' and python_version >= '2.7' and python_version != '3.3.*' and python_version != '3.0.*'",
             "version": "==1.1.0"
         },
         "mccabe": {
@@ -404,7 +370,6 @@
                 "sha256:447ba94990e8014ee25ec853339faf7b0fc8050cdc3289d4d71f7f410fb90095",
                 "sha256:bde19360a8ec4dfd8a20dcb811780a30998101f078fc7ded6162f0076f50508f"
             ],
-            "markers": "python_version != '3.2.*' and python_version != '3.1.*' and python_version >= '2.7' and python_version != '3.3.*' and python_version != '3.0.*'",
             "version": "==0.8.0"
         },
         "port-for": {
@@ -418,11 +383,11 @@
                 "sha256:bf92637198836372b520efcba9e020c330123be8ce527e535d185ed4b6f45694",
                 "sha256:e76826342cefe3c3d5f7e8ee4316b80d1dd8a300781612ddbc765c17ba25a6c6"
             ],
-            "markers": "python_version != '3.2.*' and python_version != '3.1.*' and python_version >= '2.7' and python_version != '3.3.*' and python_version != '3.0.*'",
             "version": "==1.7.0"
         },
         "pycodestyle": {
             "hashes": [
+                "sha256:74abc4e221d393ea5ce1f129ea6903209940c1ecd29e002e8c6933c2b21026e0",
                 "sha256:cbc619d09254895b0d12c2c691e237b2e91e9b2ecf5e84c26b35400f93dcfb83",
                 "sha256:cbfca99bd594a10f674d0cd97a3d802a1fdef635d4361e1a2658de47ed261e3a"
             ],
@@ -433,7 +398,6 @@
                 "sha256:9a7662ec724d0120012f6e29d6248ae3727d821bba522a0e6b356eff19126a49",
                 "sha256:f661252913bc1dbe7fcfcbf0af0db3f42ab65aabd1a6ca68fe5d466bace94dae"
             ],
-            "markers": "python_version != '3.2.*' and python_version != '3.1.*' and python_version >= '2.7' and python_version != '3.3.*' and python_version != '3.0.*'",
             "version": "==2.0.0"
         },
         "pygments": {
@@ -445,18 +409,17 @@
         },
         "pylint": {
             "hashes": [
-                "sha256:8e645abc9572749f0256f05db86af81ea2e3d583086cc2b73d241a64ecf571b7",
-                "sha256:f70e1b78240ba7fea809ecc00fbfbc51615ab531ef3f76f0548072c732358453"
-            ],
-            "index": "pypi",
-            "version": "==2.2.1"
+                "sha256:689de29ae747642ab230c6d37be2b969bf75663176658851f456619aacf27492",
+                "sha256:771467c434d0d9f081741fec1d64dfb011ed26e65e12a28fe06ca2f61c4d556c"
+            ],
+            "index": "pypi",
+            "version": "==2.2.2"
         },
         "pyparsing": {
             "hashes": [
                 "sha256:40856e74d4987de5d01761a22d1621ae1c7f8774585acae358aa5c5936c6c90b",
                 "sha256:f353aab21fd474459d97b709e527b5571314ee5f067441dc9f88e33eecd96592"
             ],
-            "markers": "python_version != '3.2.*' and python_version != '3.1.*' and python_version >= '2.6' and python_version != '3.0.*'",
             "version": "==2.3.0"
         },
         "pytz": {
@@ -487,7 +450,6 @@
                 "sha256:65b3a120e4329e33c9889db89c80976c5272f56ea92d3e74da8a463992e3ff54",
                 "sha256:ea881206e59f41dbd0bd445437d792e43906703fff75ca8ff43ccdb11f33f263"
             ],
-            "markers": "python_version != '3.2.*' and python_version != '3.1.*' and python_version >= '2.7' and python_version != '3.3.*' and python_version < '4' and python_version != '3.0.*'",
             "version": "==2.20.1"
         },
         "six": {
@@ -533,13 +495,13 @@
                 "sha256:68ca7ff70785cbe1e7bccc71a48b5b6d965d79ca50629606c7861a21b206d9dd",
                 "sha256:9de47f375baf1ea07cdb3436ff39d7a9c76042c10a769c52353ec46e4e8fc3b9"
             ],
-            "markers": "python_version != '3.2.*' and python_version != '3.1.*' and python_version >= '2.7' and python_version != '3.3.*' and python_version != '3.0.*'",
             "version": "==1.1.0"
         },
         "toml": {
             "hashes": [
                 "sha256:229f81c57791a41d65e399fc06bf0848bab550a9dfd5ed66df18ce5f05e73d5c",
-                "sha256:235682dd292d5899d361a811df37e04a8828a5b1da3115886b73cf81ebc9100e"
+                "sha256:235682dd292d5899d361a811df37e04a8828a5b1da3115886b73cf81ebc9100e",
+                "sha256:f1db651f9657708513243e61e6cc67d101a39bad662eaa9b5546f789338e07a3"
             ],
             "version": "==0.10.0"
         },
@@ -553,7 +515,6 @@
                 "sha256:d4b3e5329f572f055b587efc57d29bd051589fb5a43ec8898c77a47ec2fa2bbb",
                 "sha256:e5f2585afccbff22390cddac29849df463b252b711aa2ce7c5f3f342a5b3b444"
             ],
-            "markers": "python_version != '3.2.*' and python_version != '3.1.*' and python_version >= '2.7' and python_version != '3.3.*' and python_version != '3.0.*'",
             "version": "==5.1.1"
         },
         "tox": {
@@ -598,7 +559,6 @@
                 "sha256:61bf29cada3fc2fbefad4fdf059ea4bd1b4a86d2b6d15e1c7c0b582b9752fe39",
                 "sha256:de9529817c93f27c8ccbfead6985011db27bd0ddfcdb2d86f3f663385c6a9c22"
             ],
-            "markers": "python_version != '3.2.*' and python_version != '3.1.*' and python_version >= '2.7' and python_version != '3.3.*' and python_version < '4' and python_version != '3.0.*'",
             "version": "==1.24.1"
         },
         "virtualenv": {
@@ -606,7 +566,6 @@
                 "sha256:686176c23a538ecc56d27ed9d5217abd34644823d6391cbeb232f42bf722baad",
                 "sha256:f899fafcd92e1150f40c8215328be38ff24b519cd95357fa6e78e006c7638208"
             ],
-            "markers": "python_version != '3.2.*' and python_version != '3.1.*' and python_version >= '2.7' and python_version != '3.3.*' and python_version != '3.0.*'",
             "version": "==16.1.0"
         },
         "watchdog": {
