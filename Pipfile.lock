--- conflicted
+++ resolved
@@ -1,7 +1,7 @@
 {
     "_meta": {
         "hash": {
-            "sha256": "1504f5a1937946618c1be0833b676458cf67d200e8fc3d7bd7110d3d8ae0576f"
+            "sha256": "99114229026a711f35c7187c754771983512ce80444159e2aaae65d962ee5e80"
         },
         "pipfile-spec": 6,
         "requires": {
@@ -42,10 +42,7 @@
                 "sha256:4025317ca01f75fc79250ff7262a06d8ba97cd4f82e93394b2a0a6a4a925caeb",
                 "sha256:a8ca1033acac9f33995eb2209a6bf18a4681c3e5269a878e9a7e0b7384ed1ca3"
             ],
-<<<<<<< HEAD
-=======
-            "index": "pypi",
->>>>>>> 869ae754
+            "index": "pypi",
             "version": "==2.2.6"
         },
         "django-environ": {
@@ -61,10 +58,7 @@
                 "sha256:60f331788f9846891e9ea8d7ccd2928b1042e2e99c8d673f97e2b85f5bc20112",
                 "sha256:bb2d4f8acd681fa5787df77e7482391017f0090c70473bccd2aa7cad327800ad"
             ],
-<<<<<<< HEAD
-=======
-            "index": "pypi",
->>>>>>> 869ae754
+            "index": "pypi",
             "version": "==1.1.0"
         },
         "djangorestframework": {
@@ -72,10 +66,7 @@
                 "sha256:5488aed8f8df5ec1d70f04b2114abc52ae6729748a176c453313834a9ee179c8",
                 "sha256:dc81cbf9775c6898a580f6f1f387c4777d12bd87abf0f5406018d32ccae71090"
             ],
-<<<<<<< HEAD
-=======
-            "index": "pypi",
->>>>>>> 869ae754
+            "index": "pypi",
             "version": "==3.10.3"
         },
         "gunicorn": {
@@ -95,10 +86,10 @@
         },
         "kafka-python": {
             "hashes": [
-                "sha256:2f29baad4b3efe05a2bb81ac268855aa01cbc68397f15bac77b494ffd7e2cada",
-                "sha256:4fbebebfcb6fc94903fb720fe883d7bbec7298f4f1acb857c21dd3b4b114ba4b"
-            ],
-            "version": "==1.4.7"
+                "sha256:08f83d8e0af2e64d25f94314d4bef6785b34e3b0df0effe9eebf76b98de66eeb",
+                "sha256:3f55bb3e125764a37da550e9fa3d10a85fa09f8af8f8a40f223d2ec8486c2a5b"
+            ],
+            "version": "==1.4.6"
         },
         "prometheus-client": {
             "hashes": [
@@ -140,6 +131,7 @@
                 "sha256:eac8a3499754790187bb00574ab980df13e754777d346f85e0ff6df929bcd964",
                 "sha256:eaed1c65f461a959284649e37b5051224f4db6ebdc84e40b5e65f2986f101a08"
             ],
+            "index": "pypi",
             "version": "==2.8.4"
         },
         "pytz": {
@@ -177,10 +169,7 @@
                 "sha256:22f79cf8f1f509639330f93886acaece8ec5ac5e9600c3b981d33c34e8a42dfd",
                 "sha256:6dfea214b7c12efd689007abf9afa87a426586e9dbc051873ad2c8e535e2a1ac"
             ],
-<<<<<<< HEAD
-=======
-            "index": "pypi",
->>>>>>> 869ae754
+            "index": "pypi",
             "version": "==4.1.4"
         }
     },
@@ -201,17 +190,10 @@
         },
         "astroid": {
             "hashes": [
-<<<<<<< HEAD
                 "sha256:09a3fba616519311f1af8a461f804b68f0370e100c9264a035aa7846d7852e33",
                 "sha256:5a79c9b4bd6c4be777424593f957c996e20beb5f74e0bc332f47713c6f675efe"
             ],
             "version": "==2.3.2"
-=======
-                "sha256:98c665ad84d10b18318c5ab7c3d203fe11714cbad2a4aef4f44651f415392754",
-                "sha256:b7546ffdedbf7abcfbff93cd1de9e9980b1ef744852689decc5aeada324238c6"
-            ],
-            "version": "==2.3.1"
->>>>>>> 869ae754
         },
         "asynctest": {
             "hashes": [
@@ -322,6 +304,7 @@
                 "sha256:45681a117ecc81e870cbf1262835ae4af5e7a8b08e40b944a8a6e6b895914cfb",
                 "sha256:49356e766643ad15072a789a20915d3c91dc89fd313ccd71802303fd67e4deca"
             ],
+            "index": "pypi",
             "version": "==3.7.9"
         },
         "idna": {
@@ -462,10 +445,9 @@
         },
         "port-for": {
             "hashes": [
-                "sha256:247b4db1901aa3d9906258308e40dfbadf65275b27ca77faa0b9a876b7284970",
-                "sha256:47b5cb48f8e036497cd73b96de305cecb4070e9ecbc908724afcbd2224edccde"
-            ],
-            "version": "==0.4"
+                "sha256:b16a84bb29c2954db44c29be38b17c659c9c27e33918dec16b90d375cc596f1c"
+            ],
+            "version": "==0.3.1"
         },
         "py": {
             "hashes": [
@@ -497,18 +479,11 @@
         },
         "pylint": {
             "hashes": [
-<<<<<<< HEAD
                 "sha256:7b76045426c650d2b0f02fc47c14d7934d17898779da95288a74c2a7ec440702",
                 "sha256:856476331f3e26598017290fd65bebe81c960e806776f324093a46b76fb2d1c0"
             ],
+            "index": "pypi",
             "version": "==2.4.3"
-=======
-                "sha256:7edbae11476c2182708063ac387a8f97c760d9cfe36a5ede0ca996f90cf346c8",
-                "sha256:844ce067788028c1a35086a5c66bc5e599ddd851841c41d6ee1623b36774d9f2"
-            ],
-            "index": "pypi",
-            "version": "==2.4.2"
->>>>>>> 869ae754
         },
         "pylint-django": {
             "hashes": [
@@ -523,18 +498,15 @@
                 "sha256:2f30510e1c46edf268d3a195b2849bd98a1b9433229bb2ba63b8d776e1fc4d0a",
                 "sha256:57625dcca20140f43731311cd8fd879318bf45a8b0fd17020717a8781714a25a"
             ],
-<<<<<<< HEAD
-=======
-            "index": "pypi",
->>>>>>> 869ae754
+            "index": "pypi",
             "version": "==0.6"
         },
         "pyparsing": {
             "hashes": [
-                "sha256:6f98a7b9397e206d78cc01df10131398f1c8b8510a2f4d97d9abd82e1aacdd80",
-                "sha256:d9338df12903bbf5d65a0e4e87c2161968b10d2e489652bb47001d82a9b028b4"
-            ],
-            "version": "==2.4.2"
+                "sha256:0961bf3429691b9cd7e3695a37ee8bc18e95c56ac1271dc2bbc41697062d1b6d",
+                "sha256:8997c62f779045b07273e124bbe1d03e2eebb9a38a7ef0798fea4bae72b4b6a3"
+            ],
+            "version": "==2.4.3"
         },
         "pytz": {
             "hashes": [
@@ -596,6 +568,7 @@
                 "sha256:31088dfb95359384b1005619827eaee3056243798c62724fd3fa4b84ee4d71bd",
                 "sha256:52286a0b9d7caa31efee301ec4300dbdab23c3b05da1c9024b4e84896fb73d79"
             ],
+            "index": "pypi",
             "version": "==2.2.1"
         },
         "sphinx-autobuild": {
@@ -681,28 +654,30 @@
                 "sha256:0bc216b6a2e6afe764476b4a07edf2c1dab99ed82bb146a1130b2e828f5bff5e",
                 "sha256:c4f6b319c20ba4913dbfe71ebfd14ff95d1853c4231493608182f66e566ecfe1"
             ],
-<<<<<<< HEAD
-=======
-            "index": "pypi",
->>>>>>> 869ae754
+            "index": "pypi",
             "version": "==3.14.0"
         },
         "typed-ast": {
             "hashes": [
+                "sha256:1170afa46a3799e18b4c977777ce137bb53c7485379d9706af8a59f2ea1aa161",
                 "sha256:18511a0b3e7922276346bcb47e2ef9f38fb90fd31cb9223eed42c85d1312344e",
                 "sha256:262c247a82d005e43b5b7f69aff746370538e176131c32dda9cb0f324d27141e",
                 "sha256:2b907eb046d049bcd9892e3076c7a6456c93a25bebfe554e931620c90e6a25b0",
                 "sha256:354c16e5babd09f5cb0ee000d54cfa38401d8b8891eefa878ac772f827181a3c",
+                "sha256:48e5b1e71f25cfdef98b013263a88d7145879fbb2d5185f2a0c79fa7ebbeae47",
                 "sha256:4e0b70c6fc4d010f8107726af5fd37921b666f5b31d9331f0bd24ad9a088e631",
                 "sha256:630968c5cdee51a11c05a30453f8cd65e0cc1d2ad0d9192819df9978984529f4",
                 "sha256:66480f95b8167c9c5c5c87f32cf437d585937970f3fc24386f313a4c97b44e34",
                 "sha256:71211d26ffd12d63a83e079ff258ac9d56a1376a25bc80b1cdcdf601b855b90b",
+                "sha256:7954560051331d003b4e2b3eb822d9dd2e376fa4f6d98fee32f452f52dd6ebb2",
+                "sha256:838997f4310012cf2e1ad3803bce2f3402e9ffb71ded61b5ee22617b3a7f6b6e",
                 "sha256:95bd11af7eafc16e829af2d3df510cecfd4387f6453355188342c3e79a2ec87a",
                 "sha256:bc6c7d3fa1325a0c6613512a093bc2a2a15aeec350451cbdf9e1d4bffe3e3233",
                 "sha256:cc34a6f5b426748a507dd5d1de4c1978f2eb5626d51326e43280941206c209e1",
                 "sha256:d755f03c1e4a51e9b24d899561fec4ccaf51f210d52abdf8c07ee2849b212a36",
                 "sha256:d7c45933b1bdfaf9f36c579671fec15d25b06c8398f113dab64c18ed1adda01d",
                 "sha256:d896919306dd0aa22d0132f62a1b78d11aaf4c9fc5b3410d3c666b818191630a",
+                "sha256:fdc1c9bbf79510b76408840e009ed65958feba92a88833cdceecff93ae8fff66",
                 "sha256:ffde2fbfad571af120fcbfbbc61c72469e72f550d676c3342492a9dfdefb8f12"
             ],
             "markers": "implementation_name == 'cpython' and python_version < '3.8'",
@@ -717,10 +692,10 @@
         },
         "virtualenv": {
             "hashes": [
-                "sha256:680af46846662bb38c5504b78bad9ed9e4f3ba2d54f54ba42494fdf94337fe30",
-                "sha256:f78d81b62d3147396ac33fc9d77579ddc42cc2a98dd9ea38886f616b33bc7fb2"
-            ],
-            "version": "==16.7.5"
+                "sha256:11cb4608930d5fd3afb545ecf8db83fa50e1f96fc4fca80c94b07d2c83146589",
+                "sha256:d257bb3773e48cac60e475a19b608996c73f4d333b3ba2e4e57d5ac6134e0136"
+            ],
+            "version": "==16.7.7"
         },
         "watchdog": {
             "hashes": [
