--- conflicted
+++ resolved
@@ -1,7 +1,7 @@
 {
     "_meta": {
         "hash": {
-            "sha256": "707a825e0da5482831e70a16efefe33598aabff96e9de614f17b5c0a65b5159c"
+            "sha256": "f05b2b68fdc691a73cad61eef3c5ce5332a39b04da3a274e804e81ee89c55b4f"
         },
         "pipfile-spec": 6,
         "requires": {
@@ -23,20 +23,12 @@
             "index": "pypi",
             "version": "==0.5.0"
         },
-        "asynctest": {
-            "hashes": [
-                "sha256:56bd75b03df55956d57437db26700503d1013616314db5d1ea1a73be1186fd71",
-                "sha256:77520850ae21620ec31738f4a7b467acaa44de6d3752d8ac7a9f4dcf55d77853"
-            ],
-            "index": "pypi",
-            "version": "==0.12.2"
-        },
         "certifi": {
             "hashes": [
-                "sha256:47f9c83ef4c0c621eaef743f133f09fa8a74a9b75f037e8624f83bd1b6626cb7",
-                "sha256:993f830721089fef441cdfeb4b2c8c9df86f0c63239f06bd025a76a7daddb033"
-            ],
-            "version": "==2018.11.29"
+                "sha256:59b7658e26ca9c7339e00f8f4636cdfe59d34fa37b9b04f6f9e9926b3cece1a5",
+                "sha256:b26104d6835d1f5e49452a26eb2ff87fe7090b89dfcaee5ea2212697e1e1d7ae"
+            ],
+            "version": "==2019.3.9"
         },
         "chardet": {
             "hashes": [
@@ -74,6 +66,7 @@
                 "sha256:8a435df9007c8b7d8e69a21ef06650e3c0cbe0d4b09e55dd1bd74c89a75a9fcd",
                 "sha256:f7a266260d656e1cf4ca54d7a7349609dc8af4fe2590edd0ecd7d7643ea94a17"
             ],
+            "index": "pypi",
             "version": "==3.9.2"
         },
         "gunicorn": {
@@ -188,11 +181,10 @@
         },
         "astroid": {
             "hashes": [
-<<<<<<< HEAD
-                "sha256:39183aecc01d6f74eb54edc6739992e842f3bf3068bdfaaba30b5a1742f44091",
-                "sha256:62bd1d8d2ace3e812b3a22eb3c4b7856536d8cc0cdb37466f6a53cf881dbad1f"
-            ],
-            "version": "==2.2.4"
+                "sha256:6560e1e1749f68c64a4b5dee4e091fce798d2f0d84ebe638cf0e0585a343acf4",
+                "sha256:b65db1bbaac9f9f4d190199bb8680af6f6f84fd3769a5ea883df8a91fe68b4c4"
+            ],
+            "version": "==2.2.5"
         },
         "asynctest": {
             "hashes": [
@@ -201,12 +193,6 @@
             ],
             "index": "pypi",
             "version": "==0.12.2"
-=======
-                "sha256:8a8d8f610ab3646f89f4c1b89385446e2675c3b7139a577116fa966d33a81d6d",
-                "sha256:91f52b4e4645ee610a82841aacc7ecd0202f695375cc7b34bae43ab4ab359099"
-            ],
-            "version": "==2.2.3"
->>>>>>> 1ed87ed1
         },
         "autopep8": {
             "hashes": [
@@ -224,10 +210,10 @@
         },
         "certifi": {
             "hashes": [
-                "sha256:47f9c83ef4c0c621eaef743f133f09fa8a74a9b75f037e8624f83bd1b6626cb7",
-                "sha256:993f830721089fef441cdfeb4b2c8c9df86f0c63239f06bd025a76a7daddb033"
-            ],
-            "version": "==2018.11.29"
+                "sha256:59b7658e26ca9c7339e00f8f4636cdfe59d34fa37b9b04f6f9e9926b3cece1a5",
+                "sha256:b26104d6835d1f5e49452a26eb2ff87fe7090b89dfcaee5ea2212697e1e1d7ae"
+            ],
+            "version": "==2019.3.9"
         },
         "chardet": {
             "hashes": [
@@ -337,17 +323,10 @@
         },
         "isort": {
             "hashes": [
-<<<<<<< HEAD
-                "sha256:89041186651a9a6159683098f337eed0994d9d94e006f891c6e8cbeb8e65f1c7",
-                "sha256:ba51a651505242b0b37ad94b281e1154301e221a40c623e62334ed863fc1c98c"
-            ],
-            "version": "==4.3.12"
-=======
-                "sha256:144c4295314c0ed34fb034f838b2b7e242c52dd3eafdd6f5d49078692f582c0c",
-                "sha256:92a7ddacb0e7e10ed2976e6b5d58496dcda27a3f525c187a3a1a0ae5fa79ff1b"
-            ],
-            "version": "==4.3.10"
->>>>>>> 1ed87ed1
+                "sha256:18c796c2cd35eb1a1d3f012a214a542790a1aed95e29768bdcb9f2197eccbd0b",
+                "sha256:96151fca2c6e736503981896495d344781b60d18bfda78dc11b290c6125ebdb6"
+            ],
+            "version": "==4.3.15"
         },
         "jinja2": {
             "hashes": [
@@ -496,6 +475,7 @@
                 "sha256:5d77031694a5fb97ea95e828c8d10fc770a1df6eb3906067aaed42201a8a6a09",
                 "sha256:723e3db49555abaf9bf79dc474c6b9e2935ad82230b10c1138a71ea41ac0fff1"
             ],
+            "index": "pypi",
             "version": "==2.3.1"
         },
         "pylint-django": {
@@ -654,10 +634,7 @@
                 "sha256:d659517ca116e6750101a1326107d3479028c5191f0ecee3c7203c50f5b915b0",
                 "sha256:eddd3fb1f3e0f82e5915a899285a39ee34ce18fd25d89582bc89fc9fb16cd2c6"
             ],
-<<<<<<< HEAD
             "markers": "implementation_name == 'cpython'",
-=======
->>>>>>> 1ed87ed1
             "version": "==1.3.1"
         },
         "urllib3": {
