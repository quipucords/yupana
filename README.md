--- conflicted
+++ resolved
@@ -313,11 +313,10 @@
 Now start the server as described above and point your browser to
 http://127.0.0.1:8001/apidoc/index.html
 
-<<<<<<< HEAD
 ## Yupana Deployments
 
 We deploy Yupana to the Insights Dev & Production Clusters (subscriptions-ci, subscriptions-qa, subscriptions-stage, subscriptions-prod) via the deployment pipeline defined by the [e2e-deploy repo](https://github.com/RedHatInsights/e2e-deploy).
-=======
+
 ## Releasing to Production
 
 We use a stable branch to release our code to production. You can complete the release process using the following steps:
@@ -328,5 +327,4 @@
 
 3. Submit a pull request to the `e2e-deploy` repository updating the `BUILD_VERSION` for the CI, QA, and PROD environment. The `BUILD_VERSION` for CI and QA should always be the `BUILD_VERSION` for PROD plus `0.0.1`. For example, if PROD is `0.2.0`, CI and QA should be `0.2.1`.
 
-4. Once the PR to update the versions has been reviewed and merged, manually kick off a Jenkins deploy job for the subscriptions service set to the production environment.
->>>>>>> ac197056
+4. Once the PR to update the versions has been reviewed and merged, manually kick off a Jenkins deploy job for the subscriptions service set to the production environment.