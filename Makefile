PYTHON=$(shell which python)
IMAGE_NAME=yupana-centos7
.PHONY: build

TOPDIR=$(shell pwd)
PYDIR=yupana
APIDOC=apidoc
STATIC=staticfiles
OC_SOURCE=registry.access.redhat.com/openshift3/ose
OC_VERSION=v3.9
OC_DATA_DIR=${HOME}/.oc/openshift.local.data
OPENSHIFT_PROJECT='yupana'
OPENSHIFT_TEMPLATE_PATH='openshift/yupana-template.yaml'
TEMPLATE='yupana-template'
CODE_REPO='https://github.com/quipucords/yupana.git'
REPO_BRANCH='master'
EMAIL_SERVICE_PASSWORD=$EMAIL_SERVICE_PASSWORD
PGSQL_VERSION=9.6

OS := $(shell uname)
ifeq ($(OS),Darwin)
	PREFIX	=
else
	PREFIX	= sudo
endif

help:
	@echo "Please use \`make <target>' where <target> is one of:"
	@echo ""
	@echo "--- General Commands ---"
	@echo "clean                    clean the project directory of any scratch files, bytecode, logs, etc."
	@echo "help                     show this message"
	@echo ""
	@echo "--- Commands using local services ---"
	@echo "server-migrate           run migrations against database"
	@echo "serve                    run the Django server locally"
	@echo "validate-swagger         to run swagger-cli validation"
	@echo "unittest                 run the unit tests"
	@echo "test-coverage            run the test coverage"
	@echo "requirements             create requirements.txt for readthedocs"
	@echo "gen-apidoc               create api documentation"
	@echo "server-static            collect static files to host"
	@echo "start-db                 start postgres db"
	@echo "clean-db                 remove postgres db"
	@echo "reinit-db                remove db and start a new one"
	@echo ""
	@echo "--- Commands using an OpenShift Cluster ---"
	@echo "oc-clean                 stop openshift cluster & remove local config data"
	@echo "oc-up                    initialize an openshift cluster"
	@echo "oc-up-dev                run app in openshift cluster"
	@echo "oc-down                  stop app & openshift cluster"
	@echo "oc-create-yupana         create the Yupana app in an initialized openshift cluster"
	@echo "oc-login-admin           login to openshift as admin"
	@echo "oc-login-developer       login to openshift as developer"
	@echo "oc-server-migrate        run migrations"
	@echo "oc-update-template       update template and build"
	@echo "oc-delete-yupana         delete the yupana app and data"
	@echo ""
	@echo "--- Commands to upload data to Insights ---"
	@echo "sample-data                                 ready sample data for upload to Insights"
	@echo "custom-data file=<path/to/file>             ready given data for upload to Insights"
	@echo "upload-data file=<path/to/file>             upload data to Insights"
	@echo ""
	@echo "--- Commands for local development ---"
	@echo "local-dev-up                                bring up yupana with all required services"
	@echo "local-dev-down                              bring down yupana with all required services"
	@echo "local-upload-data file=<path/to/file>       upload data to local file upload service for yupana processing"
	@echo ""

clean:
	git clean -fdx -e .idea/ -e *env/ $(PYDIR)/db.sqlite3
	rm -rf yupana/static
	rm -rf temp/

gen-apidoc:
	rm -fr $(PYDIR)/$(STATIC)/
	apidoc -i $(PYDIR) -o $(APIDOC)

html:
	@cd docs; $(MAKE) html

lint:
	tox -elint

collect-static:
	$(PYTHON) $(PYDIR)/manage.py collectstatic --no-input

server-makemigrations:
	$(PYTHON) $(PYDIR)/manage.py makemigrations api --settings config.settings.local

server-migrate:
	DJANGO_READ_DOT_ENV_FILE=True $(PYTHON) $(PYDIR)/manage.py migrate -v 3

serve:
	DJANGO_READ_DOT_ENV_FILE=True $(PYTHON) $(PYDIR)/manage.py runserver 127.0.0.1:8001

server-static:
	mkdir -p ./yupana/static/client
	$(PYTHON) yupana/manage.py collectstatic --settings config.settings.local --no-input

server-init: server-migrate server-static

unittest:
	$(PYTHON) $(PYDIR)/manage.py test $(PYDIR) -v 2

test-coverage:
	tox -e py36 --

requirements:
	pipenv lock
	pipenv lock -r > docs/rtd_requirements.txt

validate-swagger:
	npm install swagger-cli
	node_modules/swagger-cli/bin/swagger-cli.js validate docs/swagger.yml

<<<<<<< HEAD
=======
sample-data:
	mkdir -p temp/reports
	mkdir -p temp/old_reports_temp
	tar -xvzf sample.tar.gz -C temp/old_reports_temp
	python scripts/change_uuids.py
	@NEW_FILENAME="sample_data_ready_$(shell date +%s).tar.gz"; \
	cd temp; COPYFILE_DISABLE=1 tar -zcvf $$NEW_FILENAME reports; \
	echo ""; \
	echo "The updated report was written to" temp/$$NEW_FILENAME; \
	echo ""; \
	rm -rf reports; \
	rm -rf old_reports_temp

custom-data:
	mkdir -p temp/reports
	mkdir -p temp/old_reports_temp
	tar -xvzf $(file) -C temp/old_reports_temp
	python scripts/change_uuids.py
	@NEW_FILENAME="sample_data_ready_$(shell date +%s).tar.gz"; \
	cd temp; COPYFILE_DISABLE=1 tar -zcvf $$NEW_FILENAME reports; \
	echo ""; \
	echo "The updated report was written to" temp/$$NEW_FILENAME; \
	echo ""; \
	rm -rf reports; \
	rm -rf old_reports_temp
>>>>>>> d4f94697


build:
	docker build -t $(IMAGE_NAME) .

oc-up:
	oc cluster up \
		--image=$(OC_SOURCE) \
		--version=$(OC_VERSION) \
		--host-data-dir=$(OC_DATA_DIR) \
		--use-existing-config=true
	sleep 60

oc-down:
	oc cluster down

oc-clean: oc-down
	$(PREFIX) rm -rf $(OC_DATA_DIR)

oc-login-admin:
	oc login -u system:admin

oc-login-developer:
	oc login -u developer -p developer --insecure-skip-tls-verify

oc-project:
	oc new-project ${OPENSHIFT_PROJECT}
	oc project ${OPENSHIFT_PROJECT}

oc-new-app:
	oc new-app --template ${OPENSHIFT_PROJECT}/${TEMPLATE} \
        --param NAMESPACE=${OPENSHIFT_PROJECT} \
        --param SOURCE_REPOSITORY_URL=${CODE_REPO} \
        --param SOURCE_REPOSITORY_REF=${REPO_BRANCH} \
        --param MINIMUM_REPLICAS=1 \
        --param MAXIMUM_REPLICAS=1 \
        --param BUILD_VERSION='1.0.0' \
        --param MAX_THREADS=10

oc-apply:
	oc apply -f ${OPENSHIFT_TEMPLATE_PATH}

oc-update-template:
	oc process -f ${OPENSHIFT_TEMPLATE_PATH} | oc apply -f -
	oc start-build yupana -n yupana

oc-delete-yupana-data:
	oc delete all -l app=yupana
	oc delete persistentvolumeclaim yupana-pgsql
	oc delete configmaps yupana-env
	oc delete secret yupana-secret
	oc delete secret yupana-pgsql

oc-delete-project:
	oc delete project yupana

oc-delete-yupana:
	oc-delete-yupana-data oc-delete-project

oc-up-dev: oc-up oc-project oc-apply oc-new-app

oc-create-all: oc-login-developer oc-project oc-create-tags oc-apply oc-new-app

oc-create-yupana: oc-login-developer oc-project oc-apply oc-new-app

oc-create-tags:
	oc get istag postgresql:$(PGSQL_VERSION) || oc create istag postgresql:$(PGSQL_VERSION) --from-image=centos/postgresql-96-centos7

oc-create-db:
	oc process openshift//postgresql-persistent \
		-p NAMESPACE=yupana \
		-p POSTGRESQL_USER=yupanaadmin \
		-p POSTGRESQL_PASSWORD=admin123 \
		-p POSTGRESQL_DATABASE=yupana \
		-p POSTGRESQL_VERSION=$(PGSQL_VERSION) \
		-p DATABASE_SERVICE_NAME=yupana-pgsql \
	| oc create -f -

oc-server-migrate: oc-forward-ports
	sleep 3
	DJANGO_READ_DOT_ENV_FILE=True $(PYTHON) $(PYDIR)/manage.py migrate
	make oc-stop-forwarding-ports

oc-stop-forwarding-ports:
	kill -HUP $$(ps -eo pid,command | grep "oc port-forward" | grep -v grep | awk '{print $$1}')

oc-forward-ports:
	-make oc-stop-forwarding-ports 2>/dev/null
	oc port-forward $$(oc get pods -o jsonpath='{.items[*].metadata.name}' -l name=yupana-pgsql) 15432:5432 >/dev/null 2>&1 &

clean-db:
	$(PREFIX) rm -rf $(TOPDIR)/pg_data
	make compose-down

start-db:
	docker-compose up -d db

compose-down:
	docker-compose down

reinit-db: compose-down clean-db start-db server-migrate

oc-up-db: oc-up oc-create-db

serve-with-oc: oc-forward-ports
	sleep 3
	DJANGO_READ_DOT_ENV_FILE=True $(PYTHON) $(PYDIR)/manage.py runserver
	make oc-stop-forwarding-ports


sample-data:
	mkdir -p temp/reports
	mkdir -p temp/old_reports_temp
	tar -xvzf sample.tar.gz -C temp/old_reports_temp
	python scripts/change_uuids.py
	@echo sample_data_ready_$(shell date +%s).tar.gz > filename_temp.txt
	@cd temp; COPYFILE_DISABLE=1 tar -zcvf ${shell cat filename_temp.txt} reports
	rm -rf temp/reports
	rm -rf temp/old_reports_temp
	@echo ""
	@echo "The updated report was written to" temp/${shell cat filename_temp.txt}
	@echo ""

custom-data:
	mkdir -p temp/reports
	mkdir -p temp/old_reports_temp
	tar -xvzf $(file) -C temp/old_reports_temp
	python scripts/change_uuids.py
	@echo sample_data_ready_$(shell date +%s).tar.gz > filename_temp.txt
	@cd temp; COPYFILE_DISABLE=1 tar -zcvf ${shell cat filename_temp.txt} reports
	rm -rf temp/reports
	rm -rf temp/old_reports_temp
	@echo ""
	@echo "The updated report was written to" temp/${shell cat filename_temp.txt}
	@echo ""

upload-data:
	curl -vvvv -H "x-rh-identity: $(shell echo '{"identity": {"account_number": $(RH_ACCOUNT_NUMBER), "internal": {"org_id": $(RH_ORG_ID)}}}' | base64)" \
		-F "file=@$(file);type=application/vnd.redhat.qpc.tar+tgz" \
		-H "x-rh-insights-request-id: 52df9f748eabcfea" \
		$(FILE_UPLOAD_URL) \
		-u $(RH_USERNAME):$(RH_PASSWORD)

local-dev-up:
	./scripts/bring_up_all.sh
	clear

local-dev-down:
	cd ../insights-upload/docker/;docker-compose down
	docker-compose down

local-upload-data:
	curl -vvvv -H "x-rh-identity: eyJpZGVudGl0eSI6IHsiYWNjb3VudF9udW1iZXIiOiAiMTIzNDUiLCAiaW50ZXJuYWwiOiB7Im9yZ19pZCI6ICI1NDMyMSJ9fX0=" \
		-F "file=@$(file);type=application/vnd.redhat.qpc.tar+tgz" \
		-H "x-rh-insights-request-id: 52df9f748eabcfea" \
		localhost:8080/api/ingress/v1/upload<|MERGE_RESOLUTION|>--- conflicted
+++ resolved
@@ -114,34 +114,6 @@
 	npm install swagger-cli
 	node_modules/swagger-cli/bin/swagger-cli.js validate docs/swagger.yml
 
-<<<<<<< HEAD
-=======
-sample-data:
-	mkdir -p temp/reports
-	mkdir -p temp/old_reports_temp
-	tar -xvzf sample.tar.gz -C temp/old_reports_temp
-	python scripts/change_uuids.py
-	@NEW_FILENAME="sample_data_ready_$(shell date +%s).tar.gz"; \
-	cd temp; COPYFILE_DISABLE=1 tar -zcvf $$NEW_FILENAME reports; \
-	echo ""; \
-	echo "The updated report was written to" temp/$$NEW_FILENAME; \
-	echo ""; \
-	rm -rf reports; \
-	rm -rf old_reports_temp
-
-custom-data:
-	mkdir -p temp/reports
-	mkdir -p temp/old_reports_temp
-	tar -xvzf $(file) -C temp/old_reports_temp
-	python scripts/change_uuids.py
-	@NEW_FILENAME="sample_data_ready_$(shell date +%s).tar.gz"; \
-	cd temp; COPYFILE_DISABLE=1 tar -zcvf $$NEW_FILENAME reports; \
-	echo ""; \
-	echo "The updated report was written to" temp/$$NEW_FILENAME; \
-	echo ""; \
-	rm -rf reports; \
-	rm -rf old_reports_temp
->>>>>>> d4f94697
 
 
 build:
@@ -251,32 +223,31 @@
 	DJANGO_READ_DOT_ENV_FILE=True $(PYTHON) $(PYDIR)/manage.py runserver
 	make oc-stop-forwarding-ports
 
-
 sample-data:
 	mkdir -p temp/reports
 	mkdir -p temp/old_reports_temp
 	tar -xvzf sample.tar.gz -C temp/old_reports_temp
 	python scripts/change_uuids.py
-	@echo sample_data_ready_$(shell date +%s).tar.gz > filename_temp.txt
-	@cd temp; COPYFILE_DISABLE=1 tar -zcvf ${shell cat filename_temp.txt} reports
-	rm -rf temp/reports
-	rm -rf temp/old_reports_temp
-	@echo ""
-	@echo "The updated report was written to" temp/${shell cat filename_temp.txt}
-	@echo ""
+	@NEW_FILENAME="sample_data_ready_$(shell date +%s).tar.gz"; \
+	cd temp; COPYFILE_DISABLE=1 tar -zcvf $$NEW_FILENAME reports; \
+	echo ""; \
+	echo "The updated report was written to" temp/$$NEW_FILENAME; \
+	echo ""; \
+	rm -rf reports; \
+	rm -rf old_reports_temp
 
 custom-data:
 	mkdir -p temp/reports
 	mkdir -p temp/old_reports_temp
 	tar -xvzf $(file) -C temp/old_reports_temp
 	python scripts/change_uuids.py
-	@echo sample_data_ready_$(shell date +%s).tar.gz > filename_temp.txt
-	@cd temp; COPYFILE_DISABLE=1 tar -zcvf ${shell cat filename_temp.txt} reports
-	rm -rf temp/reports
-	rm -rf temp/old_reports_temp
-	@echo ""
-	@echo "The updated report was written to" temp/${shell cat filename_temp.txt}
-	@echo ""
+	@NEW_FILENAME="sample_data_ready_$(shell date +%s).tar.gz"; \
+	cd temp; COPYFILE_DISABLE=1 tar -zcvf $$NEW_FILENAME reports; \
+	echo ""; \
+	echo "The updated report was written to" temp/$$NEW_FILENAME; \
+	echo ""; \
+	rm -rf reports; \
+	rm -rf old_reports_temp
 
 upload-data:
 	curl -vvvv -H "x-rh-identity: $(shell echo '{"identity": {"account_number": $(RH_ACCOUNT_NUMBER), "internal": {"org_id": $(RH_ORG_ID)}}}' | base64)" \
